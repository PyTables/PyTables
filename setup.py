--- conflicted
+++ resolved
@@ -550,17 +550,10 @@
         HDF5_DIR = os.path.dirname(libdir)
         print("* Found HDF5 using system PATH ('%s')" % libdir)
 
-<<<<<<< HEAD
-# detect conda environment and set HDF5_DIR if not defined
-if not HDF5_DIR:
-    HDF5_DIR = os.environ.get('CONDA_PREFIX', '')
-    if HDF5_DIR:
-        print("* Found conda environment at '%s'" % HDF5_DIR)
-=======
+
 if CONDA_PREFIX:
     print('* Found conda env: ``%s``' % CONDA_PREFIX)
     conda = CondaApi()
->>>>>>> 5df374ca
 
 # The next flag for the C compiler is needed for finding the C headers for
 # the Cython extensions

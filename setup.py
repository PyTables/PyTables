#!/usr/bin/env python

"""Setup script for the tables package"""

import os
import sys
import glob
import ctypes
import shutil
import fnmatch
import platform
import tempfile
import textwrap
import subprocess
from pathlib import Path
from typing import NamedTuple, Optional

# Using ``setuptools`` enables lots of goodies
from setuptools import setup, Extension
from setuptools.command.build_ext import build_ext
from packaging.version import Version


# The name for the pkg-config utility
PKG_CONFIG = "pkg-config"
COPY_DLLS = bool(os.environ.get("COPY_DLLS", "FALSE") == "TRUE")


# Some functions for showing errors and warnings.
def _print_admonition(kind, head, body):
    tw = textwrap.TextWrapper(initial_indent="   ", subsequent_indent="   ")

    print(f".. {kind.upper()}:: {head}")
    for line in tw.wrap(body):
        print(line)


def exit_with_error(head, body=""):
    _print_admonition("error", head, body)
    sys.exit(1)


def print_warning(head, body=""):
    _print_admonition("warning", head, body)


# Get the HDF5 version provided the 'H5public.h' header
def get_hdf5_version(headername):
    major, minor, release = None, None, None
    for line in headername.read_text().splitlines():
        if "H5_VERS_MAJOR" in line:
            major = int(line.split()[2])
        elif "H5_VERS_MINOR" in line:
            minor = int(line.split()[2])
        elif "H5_VERS_RELEASE" in line:
            release = int(line.split()[2])
        if None not in (major, minor, release):
            break
    else:
        exit_with_error("Unable to detect HDF5 library version!")
    return Version(f"{major}.{minor}.{release}")


# Get the Blosc version provided the 'blosc.h' header
def get_blosc_version(headername):
    major, minor, release = None, None, None
    for line in headername.read_text().splitlines():
        if "BLOSC_VERSION_MAJOR" in line:
            major = int(line.split()[2])
        elif "BLOSC_VERSION_MINOR" in line:
            minor = int(line.split()[2])
        elif "BLOSC_VERSION_RELEASE" in line:
            release = int(line.split()[2])
        if None not in (major, minor, release):
            break
    else:
        exit_with_error("Unable to detect Blosc library version!")
    return Version(f"{major}.{minor}.{release}")


# Get the Blosc2 version provided the 'blosc2.h' header
def get_blosc2_version(headername):
    major, minor, release = None, None, None
    for line in headername.read_text().splitlines():
        if "BLOSC2_VERSION_MAJOR" in line and "major" in line:
            major = int(line.split()[2])
        elif "BLOSC2_VERSION_MINOR" in line and "minor" in line:
            minor = int(line.split()[2])
        elif "BLOSC2_VERSION_RELEASE" in line and "tweaks" in line:
            release = int(line.split()[2])
        if None not in (major, minor, release):
            break
    else:
        exit_with_error("Unable to detect Blosc2 library version!")
    return Version(f"{major}.{minor}.{release}")


def get_blosc2_directories():
    """Get Blosc2 directories for the C library"""
    try:
        import blosc2
    except ModuleNotFoundError:
        raise OSError("Cannot import the blosc2 requirement")
    version = blosc2.__version__
    basepath = Path(os.path.dirname(blosc2.__file__))
    recinfo = basepath.parent / f"blosc2-{version}.dist-info" / "RECORD"
    include_path = library_path = runtime_path = None
    for line in open(recinfo):
        path, _ = line.split(",", 1)
        if fnmatch.fnmatch(path, "**/bin/libblosc2*"):
            runtime_path = basepath.parent.joinpath(path).resolve()
            if not runtime_path.is_file():
                raise FileNotFoundError(
                    f"File does not exixts: {runtime_path}"
                )
            runtime_path = runtime_path.parent.resolve()
        elif fnmatch.fnmatch(path, "**/libblosc2*"):
            library_path = basepath.parent.joinpath(path).resolve()
            if not library_path.is_file():
                raise FileNotFoundError(
                    f"File does not exixts: {library_path}"
                )
            library_path = library_path.parent.resolve()
        elif fnmatch.fnmatch(path, "**/include/blosc2.h"):
            include_path = basepath.parent.joinpath(path).resolve()
            if not include_path.is_file():
                raise FileNotFoundError(
                    f"File does not exixts: {include_path}"
                )
            include_path = include_path.parent.resolve()

    if not library_path:
        raise NotADirectoryError("Library directory not found for blosc2!")

    if not include_path:
        raise NotADirectoryError("Header directory not found for blosc2!")

    return include_path, library_path, runtime_path


def blosc2_find_directories_hook():
    print("* Run 'blosc2_find_directories_hook'")
    header_dirs = library_dirs = runtime_dirs = None
    if os.environ.get("PYTABLES_NO_BLOSC2_WHEEL", None) is None:
        try:
            header_dirs, library_dirs, runtime_dirs = get_blosc2_directories()
        except OSError:
            print("* Unable to find blosc2 wheel.")
        else:
            if header_dirs is not None:
                header_dirs = [header_dirs]
            if library_dirs is not None:
                library_dirs = [library_dirs]
            if runtime_dirs is not None:
                runtime_dirs = [runtime_dirs]

    return header_dirs, library_dirs, runtime_dirs


def newer(source, target):
    """Return true if 'source' exists and is more recently modified than
    'target', or if 'source' exists and 'target' doesn't.  Return false if
    both exist and 'target' is the same age or younger than 'source'.
    Raise FileNotFoundError if 'source' does not exist.
    """
    source = Path(source)
    if not source.exists():
        raise FileNotFoundError(f"file '{source.absolute()}' does not exist")
    target = Path(target)
    if not target.exists():
        return True
    return source.stat().st_mtime > target.stat().st_mtime


# https://github.com/pypa/setuptools/issues/2806
def new_compiler():
    from setuptools import Distribution

    build_ext = Distribution().get_command_obj("build_ext")
    build_ext.finalize_options()
    # register an extension to ensure a compiler is created
    build_ext.extensions = [Extension("ignored", ["ignored.c"])]
    # disable building fake extensions
    build_ext.build_extensions = lambda: None
    # run to populate self.compiler
    build_ext.run()
    return build_ext.compiler


def add_from_path(envname, dirs):
    dirs.extend(
        Path(x) for x in os.environ.get(envname, "").split(os.pathsep) if x
    )


def add_from_flags(envname, flag_key, dirs):
    dirs.extend(
        Path(flag[len(flag_key) :])
        for flag in os.environ.get(envname, "").split()
        if flag.startswith(flag_key)
    )


def _find_file_path(name, locations, prefixes=("",), suffixes=("",)):
    for prefix in prefixes:
        for suffix in suffixes:
            for location in locations:
                path = location / f"{prefix}{name}{suffix}"
                if path.is_file():
                    return str(path)
    return None


# We need to avoid importing numpy until we can be sure it's installed
# This approach is based on this SO answer http://stackoverflow.com/a/21621689
# This is also what pandas does.
class BuildExtensions(build_ext):
    """Subclass setuptools build_ext command

    BuildExtensions does two things
    1) it makes sure numpy is available
    2) it injects numpy's core/include directory in the include_dirs
       parameter of all extensions
    3) it runs the original build_ext command
    """

    def run(self):
        from numpy import get_include

        numpy_incl = get_include()

        for ext in self.extensions:
            if (
                hasattr(ext, "include_dirs")
                and numpy_incl not in ext.include_dirs
            ):
                ext.include_dirs.append(numpy_incl)

        build_ext.run(self)


class DefaultDirs(NamedTuple):
    header: Optional[Path] = None
    library: Optional[Path] = None
    runtime: Optional[Path] = None


def get_default_dirs(conda_prefix: Optional[Path] = None) -> DefaultDirs:
    # Order:
    # * C/CXX flags
    # * conda prefix
    # * hardcoded system paths

    header_dirs = None
    library_dirs = None
    runtime_dirs = None
    if conda_prefix:
        conda_prefix = Path(conda_prefix)

    if os.name == "posix":
        prefixes = ("/usr/local", "/sw", "/opt", "/opt/local", "/usr", "/")
        prefix_paths = [Path(x) for x in prefixes]

        header_dirs = []
        # C/CXX flags
        add_from_path("CPATH", header_dirs)
        add_from_path("C_INCLUDE_PATH", header_dirs)
        add_from_flags("CPPFLAGS", "-I", header_dirs)
        add_from_flags("CFLAGS", "-I", header_dirs)
        # conda prefix
        if conda_prefix:
            header_dirs.append(conda_prefix / "include")
        # hardcoded system paths
        header_dirs.extend(_tree / "include" for _tree in prefix_paths)

        library_dirs = []
        # C/CXX flags
        add_from_flags("LDFLAGS", "-L", library_dirs)
        _archs = ("lib64", "lib")
        # conda prefix
        if conda_prefix:
            library_dirs.extend(
                conda_prefix / _arch for _arch in _archs
            )
        # hardcoded system paths
        library_dirs.extend(
            _tree / _arch for _tree in prefix_paths for _arch in _archs
        )
        runtime_dirs = library_dirs

    elif os.name == "nt":
        header_dirs = []  # no default, must be given explicitly
        library_dirs = []  # no default, must be given explicitly
        runtime_dirs = []  # look for DLL files in ``%PATH%``
        if conda_prefix:
            runtime_dirs.append(conda_prefix / "Library")
        runtime_dirs.extend(
            Path(_path) for _path in os.environ["PATH"].split(";")
        )
        # Add the \Windows\system to the runtime list (necessary for Vista)
        runtime_dirs.append(Path("\\windows\\system"))
        # Add the \path_to_python\DLLs and tables package to the list
        runtime_dirs.append(
            Path(sys.prefix) / "Lib" / "site-packages" / "tables"
        )

    return DefaultDirs(
        header_dirs, library_dirs, runtime_dirs
    )


class BasePackage:
    _library_prefixes = []
    _library_suffixes = []
    _runtime_prefixes = []
    _runtime_suffixes = []
    _component_dirs = []

    def __init__(
        self,
        name,
        tag,
        header_name,
        library_name,
        runtime_name,
        target_function=None,
        default_dirs=None,
    ):
        self.name = name
        self.tag = tag
        self.header_name = header_name
        self.library_name = library_name
        self.runtime_name = (
            library_name if runtime_name is None else runtime_name
        )
        self.target_function = target_function
        self.default_dirs = (
            DefaultDirs() if default_dirs is None else default_dirs
        )

    def find_header_path(self, locations):
        return _find_file_path(self.header_name, locations, suffixes=[".h"])

    def find_library_path(self, locations):
        return _find_file_path(
            self.library_name,
            locations,
            self._library_prefixes,
            self._library_suffixes,
        )

    def find_runtime_path(self, locations=None):
        """
        returns True if the runtime can be found
        returns None otherwise
        """
        # An explicit path can not be provided for runtime libraries.
        # (The argument is accepted for compatibility with previous
        # methods.)

        # dlopen() won't tell us where the file is, just whether
        # success occurred, so this returns True instead of a filename
        for prefix in self._runtime_prefixes:
            for suffix in self._runtime_suffixes:
                try:
                    ctypes.CDLL(f"{prefix}{self.runtime_name}{suffix}")
                except OSError:
                    pass
                else:
                    return True

    def _pkg_config(self, flags):
        try:
            cmd = [PKG_CONFIG] + flags.split() + [self.library_name]
            config = subprocess.run(
                cmd,
                capture_output=True,
                check=True,
                text=True,
            ).stdout
        except (OSError, subprocess.CalledProcessError):
            return []
        else:
            return config.strip().split()

    def find_directories(self, location, use_pkgconfig=False, hook=None):
        dirdata = [
            (
                self.header_name,
                self.find_header_path,
                self.default_dirs.header,
            ),
            (
                self.library_name,
                self.find_library_path,
                self.default_dirs.library,
            ),
            (
                self.runtime_name,
                self.find_runtime_path,
                self.default_dirs.runtime,
            ),
        ]

        locations = []
        if location:
            # The path of a custom install of the package has been
            # provided, so the directories where the components
            # (headers, libraries, runtime) are going to be searched
            # are constructed by appending platform-dependent
            # component directories to the given path.
            # Remove leading and trailing '"' chars that can mislead
            # the finding routines on Windows machines
            locations = [
                Path(str(location).strip('"')) / compdir
                for compdir in self._component_dirs
            ]

        if use_pkgconfig:
            # header
            pkgconfig_header_dirs = [
                Path(d[2:])
                for d in self._pkg_config("--cflags")
                if d.startswith("-I")
            ]
            if pkgconfig_header_dirs:
                print(
                    f"* pkg-config header dirs for {self.name}:",
                    ", ".join(str(x) for x in pkgconfig_header_dirs),
                )

            # library
            pkgconfig_library_dirs = [
                Path(d[2:])
                for d in self._pkg_config("--libs-only-L")
                if d.startswith("-L")
            ]
            if pkgconfig_library_dirs:
                print(
                    f"* pkg-config library dirs for {self.name}:",
                    ", ".join(str(x) for x in pkgconfig_library_dirs),
                )

            # runtime
            pkgconfig_runtime_dirs = pkgconfig_library_dirs

            pkgconfig_dirs = [
                pkgconfig_header_dirs,
                pkgconfig_library_dirs,
                pkgconfig_runtime_dirs,
            ]
        else:
            pkgconfig_dirs = [None, None, None]

        hook_dirs = hook() if hook is not None else [None, None, None]

        directories = [None, None, None]  # headers, libraries, runtime
        for idx, (name, find_path, default_dirs) in enumerate(dirdata):
            path = find_path(
                locations
                or pkgconfig_dirs[idx]
                or hook_dirs[idx]
                or default_dirs
            )
            if path:
                if path is True:
                    directories[idx] = True
                    continue

                # Take care of not returning a directory component
                # included in the name.  For instance, if name is
                # 'foo/bar' and path is '/path/foo/bar.h', do *not*
                # take '/path/foo', but just '/path'.  This also works
                # for name 'libfoo.so' and path '/path/libfoo.so'.
                # This has been modified to just work over include files.
                # For libraries, its names can be something like 'bzip2'
                # and if they are located in places like:
                #  \stuff\bzip2-1.0.3\lib\bzip2.lib
                # then, the directory will be returned as '\stuff' (!!)
                # F. Alted 2006-02-16
                if idx == 0:
                    directories[idx] = Path(path[: path.rfind(name)])
                else:
                    directories[idx] = Path(path).parent

        return tuple(directories)


class PosixPackage(BasePackage):
    _library_prefixes = ["lib"]
    _library_suffixes = [".so", ".dylib", ".a"]
    _runtime_prefixes = _library_prefixes
    _runtime_suffixes = [".so", ".dylib"]
    _component_dirs = ["include", "lib", "lib64"]


class WindowsPackage(BasePackage):
    _library_prefixes = [""]
    _library_suffixes = [".lib"]
    _runtime_prefixes = [""]
    _runtime_suffixes = [".dll"]

    # lookup in '.' seems necessary for LZO2
    _component_dirs = ["include", "lib", "dll", "bin", "."]

    def find_runtime_path(self, locations=None):
        # An explicit path can not be provided for runtime libraries.
        # (The argument is accepted for compatibility with previous
        # methods.)
        return _find_file_path(
            self.runtime_name,
            locations,
            self._runtime_prefixes,
            self._runtime_suffixes,
        )


if __name__ == "__main__":
    ROOT = Path(__file__).resolve().parent

    # `cpuinfo.py` uses multiprocessing to check CPUID flags. On Windows, the
    # entire setup script needs to be protected as a result
    # For guessing the capabilities of the CPU for C-Blosc
    try:
        import cpuinfo

        cpu_info = cpuinfo.get_cpu_info()
        cpu_flags = cpu_info["flags"]
    except Exception as exc:
        print("cpuinfo failed, assuming no CPU features:", exc)
        cpu_flags = []

    # The minimum required versions
    min_python_version = (3, 8)
    # Check for Python
    if sys.version_info < min_python_version:
        exit_with_error("You need Python 3.8 or greater to install PyTables!")
    print(f"* Using Python {sys.version.splitlines()[0]}")

    try:
        import cython

        print(f"* Found cython {cython.__version__}")
        del cython
    except ImportError:
        pass

    # Minimum required versions for numpy, numexpr and HDF5
    _min_versions = {}
    exec((ROOT / "tables" / "req_versions.py").read_text(), _min_versions)
    min_hdf5_version = _min_versions["min_hdf5_version"]
    min_blosc_version = _min_versions["min_blosc_version"]
    min_blosc2_version = _min_versions["min_blosc2_version"]

    # ----------------------------------------------------------------------

    # Allow setting the HDF5 dir and additional link flags either in
    # the environment or on the command line.
    # First check the environment...
    HDF5_DIR = os.environ.get("HDF5_DIR", "")
    LZO_DIR = os.environ.get("LZO_DIR", "")
    BZIP2_DIR = os.environ.get("BZIP2_DIR", "")
    BLOSC_DIR = os.environ.get("BLOSC_DIR", "")
    BLOSC2_DIR = os.environ.get("BLOSC2_DIR", "")
    LFLAGS = os.environ.get("LFLAGS", "").split()
    # in GCC-style compilers, -w in extra flags will get rid of copious
    # 'uninitialized variable' Cython warnings. However, this shouldn't be
    # the default as it will suppress *all* the warnings, which definitely
    # is not a good idea.
    CFLAGS = os.environ.get("CFLAGS", "").split()
    LIBS = os.environ.get("LIBS", "").split()
    CONDA_PREFIX = os.environ.get("CONDA_PREFIX", "")
    # We start using pkg-config since some distributions are putting HDF5
    # (and possibly other libraries) in exotic locations.  See issue #442.
    if shutil.which(PKG_CONFIG):
        USE_PKGCONFIG = os.environ.get("USE_PKGCONFIG", "TRUE")
    else:
        USE_PKGCONFIG = "FALSE"

    # ...then the command line.
    # Handle --hdf5=[PATH] --lzo=[PATH] --bzip2=[PATH] --blosc=[PATH]
    # --lflags=[FLAGS] --cflags=[FLAGS] and --debug
    debug = False
    for arg in list(sys.argv):
        key, _, val = arg.partition("=")
        if key == "--hdf5":
            HDF5_DIR = Path(val).expanduser()
        elif key == "--lzo":
            LZO_DIR = Path(val).expanduser()
        elif key == "--bzip2":
            BZIP2_DIR = Path(val).expanduser()
        elif key == "--blosc":
            BLOSC_DIR = Path(val).expanduser()
        elif key == "--blosc2":
            BLOSC2_DIR = Path(val).expanduser()
        elif key == "--lflags":
            LFLAGS = val.split()
        elif key == "--cflags":
            CFLAGS = val.split()
        elif key == "--debug":
            debug = True
            # Don't delete this argument. It maybe useful for distutils
            # when adding more flags later on
            continue
        elif key == "--use-pkgconfig":
            USE_PKGCONFIG = val
            CONDA_PREFIX = ""
        elif key == "--no-conda":
            CONDA_PREFIX = ""
        else:
            continue
        sys.argv.remove(arg)

    USE_PKGCONFIG = USE_PKGCONFIG.upper() == "TRUE"
    print("* USE_PKGCONFIG:", USE_PKGCONFIG)

    if CONDA_PREFIX:
        CONDA_PREFIX = Path(CONDA_PREFIX)
        print(f"* Found conda env: ``{CONDA_PREFIX}``")

    # Global variables
    lib_dirs = []
    inc_dirs = [Path("hdf5-blosc/src"), Path("hdf5-blosc2/src")]
    optional_libs = []
    copy_libs = []

    default_dirs = get_default_dirs(conda_prefix=CONDA_PREFIX)

    # Gcc 4.0.1 on Mac OS X 10.4 does not seem to include the default
    # header and library paths.  See ticket #18.
    if sys.platform.lower().startswith("darwin"):
        inc_dirs.extend(default_dirs.header)
        lib_dirs.extend(default_dirs.library)

    if os.name == "posix":
        _Package = PosixPackage
        _platdep = {  # package tag -> platform-dependent components
            "HDF5": ["hdf5", None],
            "LZO2": ["lzo2", None],
            "LZO": ["lzo", None],
            "BZ2": ["bz2", None],
            "BLOSC": ["blosc", None],
            "BLOSC2": ["blosc2", None],
        }

    elif os.name == "nt":
        _Package = WindowsPackage
        _platdep = {  # package tag -> platform-dependent components
            "HDF5": ["hdf5", "hdf5"],
            "LZO2": ["lzo2", "lzo2"],
            "LZO": ["liblzo", "lzo1"],
            "BZ2": ["bzip2", "bzip2"],
            "BLOSC": ["blosc", "blosc"],
            "BLOSC2": ["blosc2", "blosc2"],
        }

        # Copy the next DLL's to binaries by default.
        dll_files = [
            # '\\windows\\system\\zlib1.dll',
            # '\\windows\\system\\szip.dll',
        ]

        if os.environ.get("HDF5_USE_PREFIX", None):
            # This is used on CI systems to link against HDF5 library
            # The vendored `hdf5.dll` in a wheel is renamed to:
            # `pytables_hdf5.dll`  This should prevent DLL Hell.
            print(
                "* HDF5_USE_PREFIX: Trying to build against pytables_hdf5.dll"
            )
            _platdep["HDF5"] = ["pytables_hdf5", "pytables_hdf5"]

        if debug:
            _platdep["HDF5"] = ["hdf5_D", "hdf5_D"]

    else:
        _Package = None
        _platdep = {}
        exit_with_error(f"Unsupported OS: {os.name}")

    hdf5_package = _Package(
        name="HDF5",
        tag="HDF5",
        header_name="H5public",
        library_name=_platdep["HDF5"][0],
        runtime_name=_platdep["HDF5"][1],
        target_function="H5close",
        default_dirs=default_dirs,
    )
    lzo2_package = _Package(
        name="LZO 2",
        tag="LZO2",
        header_name="lzo/lzo1x",
        library_name=_platdep["LZO2"][0],
        runtime_name=_platdep["LZO2"][1],
        target_function="lzo_version_date",
        default_dirs=default_dirs,
    )
    lzo1_package = _Package(
        name="LZO 1",
        tag="LZO",
        header_name="lzo1x",
        library_name=_platdep["LZO"][0],
        runtime_name=_platdep["LZO"][1],
        target_function="lzo_version_date",
        default_dirs=default_dirs,
    )
    bzip2_package = _Package(
        name="bzip2",
        tag="BZ2",
        header_name="bzlib",
        library_name=_platdep["BZ2"][0],
        runtime_name=_platdep["BZ2"][1],
        target_function="BZ2_bzlibVersion",
        default_dirs=default_dirs,
    )
    blosc_package = _Package(
        name="blosc",
        tag="BLOSC",
        header_name="blosc",
        library_name=_platdep["BLOSC"][0],
        runtime_name=_platdep["BLOSC"][1],
        target_function="blosc_list_compressors",
        default_dirs=default_dirs,
    )
    blosc2_package = _Package(
        name="blosc2",
        tag="BLOSC2",
        header_name="blosc2",
        library_name=_platdep["BLOSC2"][0],
        runtime_name=_platdep["BLOSC2"][1],
        target_function="blosc2_list_compressors",
        default_dirs=default_dirs,
    )

    # -----------------------------------------------------------------

    def_macros = [("NDEBUG", 1)]

    # Define macros for Windows platform
    if os.name == "nt":
        if debug:
            # For debugging (mainly compression filters)
            # to prevent including dlfcn.h by utils.c!!!
            def_macros = [("DEBUG", 1)]

        def_macros.append(("WIN32", 1))
        def_macros.append(("_HDF5USEDLL_", 1))
        def_macros.append(("H5_BUILT_AS_DYNAMIC_LIB", 1))

    # For windows, search for the hdf5 dll in the path and use it if found.
    # This is much more convenient than having to manually set an environment
    # variable to rebuild pytables
    if not HDF5_DIR and os.name == "nt":
        import ctypes.util

        if not debug:
            libdir = ctypes.util.find_library(
                "hdf5.dll"
            ) or ctypes.util.find_library("hdf5dll.dll")
        else:
            libdir = ctypes.util.find_library(
                "hdf5_D.dll"
            ) or ctypes.util.find_library("hdf5ddll.dll")
        # Like 'C:\\Program Files\\HDF Group\\HDF5\\1.8.8\\bin\\hdf5dll.dll'
        if libdir:
            # Strip off the filename and the 'bin' directory
            HDF5_DIR = Path(libdir).parent.parent
            print(f"* Found HDF5 using system PATH ('{libdir}')")

    # The next flag for the C compiler is needed for finding the C headers for
    # the Cython extensions
    CFLAGS.append("-Isrc")

    # Force the 1.8.x HDF5 API even if the library as been compiled to use the
    # 1.6.x API by default
    CFLAGS.extend([
        "-DH5_USE_18_API",
        "-DH5Acreate_vers=2",
        "-DH5Aiterate_vers=2",
        "-DH5Dcreate_vers=2",
        "-DH5Dopen_vers=2",
        "-DH5Eclear_vers=2",
        "-DH5Eprint_vers=2",
        "-DH5Epush_vers=2",
        "-DH5Eset_auto_vers=2",
        "-DH5Eget_auto_vers=2",
        "-DH5Ewalk_vers=2",
        "-DH5E_auto_t_vers=2",
        "-DH5Gcreate_vers=2",
        "-DH5Gopen_vers=2",
        "-DH5Pget_filter_vers=2",
        "-DH5Pget_filter_by_id_vers=2",
        # "-DH5Pinsert_vers=2",
        # "-DH5Pregister_vers=2",
        # "-DH5Rget_obj_type_vers=2",
        "-DH5Tarray_create_vers=2",
        # "-DH5Tcommit_vers=2",
        "-DH5Tget_array_dims_vers=2",
        # "-DH5Topen_vers=2",
        "-DH5Z_class_t_vers=2",
    ])

    # H5Oget_info_by_name seems to have performance issues (see gh-402), so we
    # need to use teh deprecated H5Gget_objinfo function
    # CFLAGS.append("-DH5_NO_DEPRECATED_SYMBOLS")

    # Do not use numpy deprecated API
    CFLAGS.append("-DNPY_NO_DEPRECATED_API=NPY_1_7_API_VERSION")

    # Try to locate the compulsory and optional libraries.
    lzo2_enabled = False
    compiler = new_compiler()

    for package, location in [
        (hdf5_package, HDF5_DIR),
        (lzo2_package, LZO_DIR),
        (lzo1_package, LZO_DIR),
        (bzip2_package, BZIP2_DIR),
        (blosc_package, BLOSC_DIR),
        (blosc2_package, BLOSC2_DIR),
    ]:
        if package.tag == "LZO" and lzo2_enabled:
            print(
                f"* Skipping detection of {lzo1_package.name} "
                f"since {lzo2_package.name} has already been found."
            )
            continue  # do not use LZO 1 if LZO 2 is available

        # looking for lzo/lzo1x.h but pkgconfig already returns
        # '/usr/include/lzo'
        use_pkgconfig = USE_PKGCONFIG and package.tag != "LZO2"

        hook = None
        if package.tag == "BLOSC2":
            hook = blosc2_find_directories_hook

        (hdrdir, libdir, rundir) = package.find_directories(
            location, use_pkgconfig=use_pkgconfig, hook=hook
        )

        # check if HDF5 library uses old DLL naming scheme
        if hdrdir and package.tag == "HDF5":
            hdf5_version = get_hdf5_version(Path(hdrdir) / "H5public.h")
            if hdf5_version < min_hdf5_version:
                exit_with_error(
                    f"Unsupported HDF5 version! HDF5 v{min_hdf5_version}+ "
                    f"required. Found version v{hdf5_version}"
                )

            if os.name == "nt" and hdf5_version < Version("1.8.10"):
                # Change in DLL naming happened in 1.8.10
                hdf5_old_dll_name = "hdf5dll" if not debug else "hdf5ddll"
                package.library_name = hdf5_old_dll_name
                package.runtime_name = hdf5_old_dll_name
                _platdep["HDF5"] = [hdf5_old_dll_name, hdf5_old_dll_name]
                _, libdir, rundir = package.find_directories(
                    location, use_pkgconfig=USE_PKGCONFIG, hook=hook
                )

        # check if the library is in the standard compiler paths
        if not libdir and package.target_function:
            libdir = compiler.has_function(
                package.target_function,
                includes=(package.header_name + ".h",),
                libraries=(package.library_name,),
            )

        if not (hdrdir and libdir):
            if package.tag in ["HDF5", "BLOSC2"]:  # these are compulsory!
                pname, ptag = package.name, package.tag
                exit_with_error(
                    f"Could not find a local {pname} installation.",
                    f"You may need to explicitly state where your local "
                    f"{pname} headers and library can be found by setting "
                    f"the ``{ptag}_DIR`` environment variable or by using "
                    f"the ``--{ptag.lower()}`` command-line option.",
                )
            elif package.tag == "BLOSC":
                # this is optional, but comes with sources
                print(
                    f"* Could not find {package.name} headers and library; "
                    f"using internal sources."
                )
            else:
                print(
                    f"* Could not find {package.name} headers and library; "
                    f"disabling support for it."
                )

            continue  # look for the next library

        if libdir in ("", True):
            print(
                f"* Found {package.name} headers at ``{hdrdir}``, the library "
                f"is located in the standard system search dirs."
            )
        else:
            print(
                f"* Found {package.name} headers at ``{hdrdir}``, "
                f"library at ``{libdir}``."
            )

        if hdrdir not in default_dirs.header:
            inc_dirs.insert(0, Path(hdrdir))  # save header directory if needed
        if libdir not in default_dirs.library and libdir not in ("", True):
            # save library directory if needed
<<<<<<< HEAD
            lib_dirs.append(Path(libdir))
=======
            lib_dirs.insert(0, Path(libdir))
>>>>>>> 07224cca

        if package.tag not in ["HDF5"]:
            # Keep record of the optional libraries found.
            optional_libs.append(package.tag)
            def_macros.append((f"HAVE_{package.tag}_LIB", 1))

        if hdrdir and package.tag == "BLOSC":
            blosc_version = get_blosc_version(Path(hdrdir) / "blosc.h")
            if blosc_version < min_blosc_version:
                optional_libs.pop()
                print_warning(
                    f"Unsupported Blosc version installed! Blosc "
                    f"{min_blosc_version}+ required. Found version "
                    f"{blosc_version}.  Using internal Blosc sources."
                )

        if hdrdir and package.tag == "BLOSC2":
            blosc2_version = get_blosc2_version(Path(hdrdir) / "blosc2.h")
            if blosc2_version < min_blosc2_version:
                optional_libs.pop()
                print_warning(
                    f"Unsupported Blosc2 version installed! Blosc2 "
                    f"{min_blosc2_version}+ required. Found version "
                    f"{blosc2_version}.  "
                    f"Update it via `pip install blosc2 -U.`"
                )

        if not rundir:
            loc = {
                "posix": "the default library paths",
                "nt": "any of the directories in %%PATH%%",
            }[os.name]

            if package.name == "blosc2":
                # We will copy this into the tables directory
                print(
                    "  * Copying blosc2 runtime library to 'tables' dir"
                    " because it was not found in standard locations"
                )
                platform_system = platform.system()
                if platform_system == "Linux":
                    shutil.copy(libdir / "libblosc2.so", ROOT / "tables")
                    copy_libs += ["libblosc2.so"]

                    dll_dir = "/tmp/hdf5/lib"
                    # Copy dlls when producing the wheels in CI
                    if "bdist_wheel" in sys.argv and os.path.exists(dll_dir):
                        shared_libs = glob.glob(str(libdir) + "/libblosc2.so*")
                        for lib in shared_libs:
                            shutil.copy(lib, dll_dir)

                elif platform_system == "Darwin":
                    shutil.copy(libdir / "libblosc2.dylib", ROOT / "tables")
                    copy_libs += ["libblosc2.dylib"]

                    dll_dir = "/tmp/hdf5/lib"
                    # Copy dlls when producing the wheels in CI
                    if "bdist_wheel" in sys.argv and os.path.exists(dll_dir):
                        shared_libs = glob.glob(
                            str(libdir) + "/libblosc2*.dylib"
                        )
                        for lib in shared_libs:
                            shutil.copy(lib, dll_dir)

                else:
                    copy_libs += ["libblosc2.dll"]
                    dll_dir = "C:\\Miniconda\\envs\\build\\Library\\bin"
                    # Copy dlls when producing the wheels in CI
                    if "bdist_wheel" in sys.argv and os.path.exists(dll_dir):
                        shutil.copy(
                            libdir.parent / "bin" / "libblosc2.dll", dll_dir
                        )
                    else:
                        shutil.copy(
                            libdir.parent / "bin" / "libblosc2.dll", "tables"
                        )
            else:
                if "bdist_wheel" in sys.argv and os.name == "nt":
                    exit_with_error(
                        f"Could not find the {package.name} runtime.",
                        f"The {package.name} shared library was *not* found "
                        f"in {loc}. Cannot build wheel without the runtime.",
                    )

                print_warning(
                    f"Could not find the {package.name} runtime.",
                    f"The {package.name} shared library was *not* found "
                    f"in {loc}. In case of runtime problems, please "
                    f"remember to install it.",
                )

        if os.name == "nt":
            # LZO DLLs cannot be copied to the binary package for license
            # reasons
            if package.tag not in ["LZO", "LZO2"]:
                dll_file = f"{_platdep[package.tag][1]}.dll"
                # If DLL is not in rundir, do nothing.  This can be useful
                # for BZIP2, that can be linked either statically (.LIB)
                # or dynamically (.DLL)
                if rundir is not None:
                    dll_files.append(Path(rundir) / dll_file)

        if os.name == "nt" and package.tag in ["HDF5"]:
            # hdf5.dll usually depends on zlib.dll
            import ctypes.util
<<<<<<< HEAD
=======

>>>>>>> 07224cca
            z_lib_path = ctypes.util.find_library("zlib.dll")
            if z_lib_path:
                print(f"* Adding zlib.dll (hdf5 dependency): ``{z_lib_path}``")
                dll_files.append(z_lib_path)

        if package.tag == "LZO2":
            lzo2_enabled = True

    lzo_package = lzo2_package if lzo2_enabled else lzo1_package

    # ------------------------------------------------------------------------------

    cython_extnames = [
        "utilsextension",
        "hdf5extension",
        "tableextension",
        "linkextension",
        "_comp_lzo",
        "_comp_bzip2",
        "lrucacheextension",
        "indexesextension",
    ]

    def get_cython_extfiles(extnames):
        extdir = Path("tables")
        extfiles = {}

        for extname in extnames:
            extfile = extdir / extname
            extpfile = extfile.with_suffix(".pyx")
            extcfile = extfile.with_suffix(".c")

            if not extcfile.exists() or newer(extpfile, extcfile):
                # This is the only place where Cython is needed, but every
                # developer should have it installed, so it should not be
                # a hard requisite
                from Cython.Build import cythonize

                cythonize(str(extpfile), language_level="2")
            extfiles[extname] = extcfile

        return extfiles

    cython_extfiles = get_cython_extfiles(cython_extnames)

    # --------------------------------------------------------------------
    if os.name == "nt" and COPY_DLLS:
        for dll_file in dll_files:
            shutil.copy(dll_file, "tables")

    ADDLIBS = [hdf5_package.library_name]

    # List of Blosc file dependencies
    blosc_path = Path("c-blosc/blosc")
    int_complibs_path = Path("c-blosc/internal-complibs")

    blosc_sources = [Path("hdf5-blosc/src/blosc_filter.c")]
    if "BLOSC" not in optional_libs:
        if not os.environ.get("PYTABLES_NO_EMBEDDED_LIBS", None) is None:
            exit_with_error(
                "Unable to find the blosc library. "
                "The embedded copy of the blosc sources can't be used because "
                "the PYTABLES_NO_EMBEDDED_LIBS environment variable has been "
                "specified)."
            )

        # Compiling everything from sources
        # Blosc + BloscLZ sources
        blosc_sources += [
            f
            for f in blosc_path.glob("*.c")
            if "avx2" not in f.stem and "sse2" not in f.stem
        ]
        blosc_sources += int_complibs_path.glob("lz4*/*.c")  # LZ4 sources
        blosc_sources += int_complibs_path.glob("zlib*/*.c")  # Zlib sources
        blosc_sources += int_complibs_path.glob("zstd*/*/*.c")  # Zstd sources
        # Finally, add all the include dirs...
        inc_dirs += [blosc_path]
        inc_dirs += int_complibs_path.glob("*")
        inc_dirs += int_complibs_path.glob("zstd*/common")
        inc_dirs += int_complibs_path.glob("zstd*")
        # ...and the macros for all the compressors supported
        def_macros += [
            ("HAVE_LZ4", 1),
            ("HAVE_ZLIB", 1),
            ("HAVE_ZSTD", 1),
            ("ZSTD_DISABLE_ASM", 1),
        ]

        # Add extra flags for optimizing shuffle in include Blosc
        def compiler_has_flags(compiler, flags):
            with tempfile.NamedTemporaryFile(
                mode="w", suffix=".c", delete=False
            ) as fd:
                fd.write("int main() {return 0;}")

            try:
                compiler.compile([fd.name], extra_preargs=flags)
            except Exception:
                return False
            else:
                return True
            finally:
                Path(fd.name).unlink()

        # Set flags for SSE2 and AVX2 preventing false detection in case
        # of emulation
        if platform.machine() not in ("aarch64", "ARM64"):
            # SSE2
            if "sse2" in cpu_flags and "DISABLE_SSE2" not in os.environ:
                print("* SSE2 detected and enabled")
                CFLAGS.append("-DSHUFFLE_SSE2_ENABLED")
                if os.name == "nt":
                    # Windows always should have support for SSE2
                    # (present in all x86/amd64 architectures since 2003)
                    def_macros += [("__SSE2__", 1)]
                else:
                    # On UNIX, both gcc and clang understand -msse2
                    CFLAGS.append("-msse2")
                blosc_sources += blosc_path.glob("*sse2*.c")

            # AVX2
            if "avx2" in cpu_flags and "DISABLE_AVX2" not in os.environ:
                print("* AVX2 detected and enabled")
                if os.name == "nt":
                    def_macros += [("__AVX2__", 1)]
                    CFLAGS.append("-DSHUFFLE_AVX2_ENABLED")
                    blosc_sources += blosc_path.glob("*avx2*.c")
                elif compiler_has_flags(compiler, ["-mavx2"]):
                    CFLAGS.append("-DSHUFFLE_AVX2_ENABLED")
                    CFLAGS.append("-mavx2")
                    blosc_sources += blosc_path.glob("*avx2*.c")
    else:
        ADDLIBS += ["blosc"]

    if "BLOSC2" in optional_libs:
        blosc_sources += [Path("hdf5-blosc2/src/blosc2_filter.c")]
        ADDLIBS += ["blosc2"]
    else:
        exit_with_error("Unable to find the blosc2 library.")

    utilsextension_libs = LIBS + ADDLIBS
    hdf5extension_libs = LIBS + ADDLIBS
    tableextension_libs = LIBS + ADDLIBS
    linkextension_libs = LIBS + ADDLIBS
    indexesextension_libs = LIBS + ADDLIBS
    lrucacheextension_libs = []  # Doesn't need external libraries

    # Compressor modules only need other libraries if they are enabled.
    _comp_lzo_libs = LIBS[:]
    _comp_bzip2_libs = LIBS[:]
    for package, complibs in [
        (lzo_package, _comp_lzo_libs),
        (bzip2_package, _comp_bzip2_libs),
    ]:
        if package.tag in optional_libs:
            complibs.extend([hdf5_package.library_name, package.library_name])

    # Extension expects strings, so we have to convert Path to str
    # We remove duplicates too
    blosc_sources = list({str(x) for x in blosc_sources})
    inc_dirs = list({str(x) for x in inc_dirs})
    lib_dirs = list({str(x) for x in lib_dirs})

    extension_kwargs = {
        "extra_compile_args": CFLAGS,
        "extra_link_args": LFLAGS,
        "library_dirs": lib_dirs,
        "define_macros": def_macros,
        "include_dirs": inc_dirs,
    }

    extensions = [
        Extension(
            "tables.utilsextension",
            sources=[
                str(cython_extfiles["utilsextension"]),
                "src/utils.c",
                "src/H5ARRAY.c",
                "src/H5ATTR.c",
            ]
            + blosc_sources,
            libraries=utilsextension_libs,
            **extension_kwargs,
        ),
        Extension(
            "tables.hdf5extension",
            sources=[
                str(cython_extfiles["hdf5extension"]),
                "src/utils.c",
                "src/typeconv.c",
                "src/H5ARRAY.c",
                "src/H5ARRAY-opt.c",
                "src/H5VLARRAY.c",
                "src/H5ATTR.c",
            ]
            + blosc_sources,
            libraries=hdf5extension_libs,
            **extension_kwargs,
        ),
        Extension(
            "tables.tableextension",
            sources=[
                str(cython_extfiles["tableextension"]),
                "src/utils.c",
                "src/typeconv.c",
                "src/H5TB-opt.c",
                "src/H5ATTR.c",
            ]
            + blosc_sources,
            libraries=tableextension_libs,
            **extension_kwargs,
        ),
        Extension(
            "tables._comp_lzo",
            sources=[str(cython_extfiles["_comp_lzo"]), "src/H5Zlzo.c"],
            libraries=_comp_lzo_libs,
            **extension_kwargs,
        ),
        Extension(
            "tables._comp_bzip2",
            sources=[str(cython_extfiles["_comp_bzip2"]), "src/H5Zbzip2.c"],
            libraries=_comp_bzip2_libs,
            **extension_kwargs,
        ),
        Extension(
            "tables.linkextension",
            sources=[str(cython_extfiles["linkextension"])],
            libraries=tableextension_libs,
            **extension_kwargs,
        ),
        Extension(
            "tables.lrucacheextension",
            sources=[str(cython_extfiles["lrucacheextension"])],
            libraries=lrucacheextension_libs,
            **extension_kwargs,
        ),
        Extension(
            "tables.indexesextension",
            sources=[
                str(cython_extfiles["indexesextension"]),
                "src/H5ARRAY-opt.c",
                "src/idx-opt.c",
            ],
            libraries=indexesextension_libs,
            **extension_kwargs,
        ),
    ]

<<<<<<< HEAD
    classifiers = """\
Development Status :: 5 - Production/Stable
Intended Audience :: Developers
Intended Audience :: Information Technology
Intended Audience :: Science/Research
License :: OSI Approved :: BSD License
Operating System :: Microsoft :: Windows
Operating System :: Unix
Programming Language :: Python
Programming Language :: Python :: 3
Programming Language :: Python :: 3 :: Only
Programming Language :: Python :: 3.6
Programming Language :: Python :: 3.7
Programming Language :: Python :: 3.8
Programming Language :: Python :: 3.9
Programming Language :: Python :: 3.10
Topic :: Database
Topic :: Software Development :: Libraries :: Python Modules
"""
=======
>>>>>>> 07224cca
    setup(
        ext_modules=extensions,
        cmdclass={"build_ext": BuildExtensions},
    )<|MERGE_RESOLUTION|>--- conflicted
+++ resolved
@@ -904,11 +904,7 @@
             inc_dirs.insert(0, Path(hdrdir))  # save header directory if needed
         if libdir not in default_dirs.library and libdir not in ("", True):
             # save library directory if needed
-<<<<<<< HEAD
-            lib_dirs.append(Path(libdir))
-=======
             lib_dirs.insert(0, Path(libdir))
->>>>>>> 07224cca
 
         if package.tag not in ["HDF5"]:
             # Keep record of the optional libraries found.
@@ -1014,10 +1010,7 @@
         if os.name == "nt" and package.tag in ["HDF5"]:
             # hdf5.dll usually depends on zlib.dll
             import ctypes.util
-<<<<<<< HEAD
-=======
-
->>>>>>> 07224cca
+
             z_lib_path = ctypes.util.find_library("zlib.dll")
             if z_lib_path:
                 print(f"* Adding zlib.dll (hdf5 dependency): ``{z_lib_path}``")
@@ -1267,28 +1260,6 @@
         ),
     ]
 
-<<<<<<< HEAD
-    classifiers = """\
-Development Status :: 5 - Production/Stable
-Intended Audience :: Developers
-Intended Audience :: Information Technology
-Intended Audience :: Science/Research
-License :: OSI Approved :: BSD License
-Operating System :: Microsoft :: Windows
-Operating System :: Unix
-Programming Language :: Python
-Programming Language :: Python :: 3
-Programming Language :: Python :: 3 :: Only
-Programming Language :: Python :: 3.6
-Programming Language :: Python :: 3.7
-Programming Language :: Python :: 3.8
-Programming Language :: Python :: 3.9
-Programming Language :: Python :: 3.10
-Topic :: Database
-Topic :: Software Development :: Libraries :: Python Modules
-"""
-=======
->>>>>>> 07224cca
     setup(
         ext_modules=extensions,
         cmdclass={"build_ext": BuildExtensions},

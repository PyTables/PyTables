--- conflicted
+++ resolved
@@ -5,18 +5,14 @@
 requires = [
     "setuptools >=61.0.0",  # "meson-python",  # and replace ``build-backend`` below
     "wheel",
-<<<<<<< HEAD
     "numpy >=2,<3",
-=======
-    "numpy>=2.0.0rc1",
->>>>>>> ce6dd50c
     "packaging",
     "py-cpuinfo",
     "Cython >=3.0.10",
     # Included here for seamless wheel builds.
     # Packagers can choose to replace it by externally provided
     # c-blosc2 library and headers
-    "blosc2 >=2.3.0",
+    "blosc2 >=2.7.0",
     "typing-extensions >= 4.4.0",
 ]
 build-backend = "setuptools.build_meta"

name: Wheels

concurrency:
  group: ${{ github.workflow }}-${{ github.event.number }}-${{ github.event.ref }}
  cancel-in-progress: true

# Publish when a (published) GitHub Release is created.
on:
  push:
    branches:
      - master
      - tables  # TODO: REMOVE
      - 'releases/**'
      - 'ci/**'
    tags:
      - v*
  pull_request:
    branches:
<<<<<<< HEAD
      - '*'
=======
      - master
      - 'releases/**'
      - 'ci/**'
>>>>>>> 03e82ae1
  release:
    types:
      - published
  # TODO:
  # The scheduled version of this job should really download and install NumPy
  # from scientific-python-nightly-wheels
  schedule:
    - cron:  '12 13 * * 0'

permissions:
  contents: read

jobs:
  build_sdist:
    name: Build source distribution
    runs-on: ubuntu-latest
    steps:
      - uses: actions/checkout@v4
        with:
          fetch-depth: 0
          submodules: true

      - uses: actions/setup-python@v5
        name: Install Python
        with:
          python-version: 3.x

      - name: Install APT packages
        if: contains(${{ matrix.os }}, 'ubuntu')
        run: |
          sudo apt update
          # Keep in sync with "Prerequisites" in User's Guide.
          sudo apt install libbz2-dev libhdf5-serial-dev liblzo2-dev
          sudo apt install latexmk texlive-fonts-recommended texlive-latex-recommended texlive-latex-extra texlive-plain-generic

      - name: Install dependencies
        run: |
          # Keep in sync with ``build-system.requires`` in ``pyproject.toml``.
          python -m pip install --require-hashes -r ./.github/workflows/requirements/build-requirements.txt
          python -m pip install --require-hashes -r requirements.txt
          # Keep in sync with ``project.optional-dependencies.doc`` in ``pyproject.toml``.
          python -m pip install --require-hashes -r ./.github/workflows/requirements/optional-requirements.txt

      - name: Build dist (sdist and docs)
        run: make PYTHON=python dist

      - uses: actions/upload-artifact@v4
        with:
          path: dist/*
          name: dist

  build_wheels:
    name: Build ${{ matrix.os }} ${{ matrix.arch }} ${{ matrix.build }} wheels
    runs-on: ${{ matrix.os }}
    env:
      # Keep in sync with "Prerequisites" in User's Guide.
      HDF5_VERSION: 1.14.3  # H5Dchunk_iter needs at least 1.14.1
      MACOSX_DEPLOYMENT_TARGET: "10.9"
    strategy:
      fail-fast: false
      matrix:
        include:
          - os: ubuntu-latest
            arch: x86_64
            build: 'cp*'
          - os: ubuntu-latest
            arch: aarch64
            build: 'cp*'
          - os: macos-13
            arch: x86_64
            build: 'cp*'
          - os: macos-14
            arch: arm64
            build: 'cp*'
          - os: windows-latest
            arch: AMD64
            build: 'cp*'
          # The aarch64 wheels are very slow so split into separate jobs
          - os: ubuntu-latest
            arch: aarch64
            build: 'cp310-*'
          - os: ubuntu-latest
            arch: aarch64
            build: 'cp311-*'
          - os: ubuntu-latest
            arch: aarch64
            build: 'cp312-*'

    steps:
      - uses: actions/checkout@v4
        with:
          fetch-depth: 0
          submodules: true

      - uses: actions/setup-python@v5
        name: Install Python on Unix
        with:
          python-version: '3.12'
        if: runner.os != 'Windows'

      - name: Install Python and dependencies on Windows
        uses: mamba-org/setup-micromamba@v1
        with:
          environment-name: build
          create-args: >
            python=3.12 blosc bzip2 hdf5 lz4 lzo snappy zstd zlib pkgconfig
          init-shell: bash powershell
        if: runner.os == 'Windows'

      - uses: docker/setup-qemu-action@v3
        if: runner.os == 'Linux' && matrix.arch != 'x64_64'
        name: Set up QEMU on Linux

      - uses: actions/cache@v4
        id: deps-cache
        with:
          path: hdf5_build
          # Instead of a hashFiles('**/wheels.yml') appended here, just use a counter.
          # It allows us to modify this file without having to constantly rebuild HDF5
          # (which takes almost an hour on Linux emulated aarch64).
          key: ${{ runner.os }}-${{ matrix.arch }}-deps-cache-${{ hashFiles('**/get_hdf5.sh') }}-${{ env.HDF5_VERSION }}-1
        if: runner.os != 'Windows'

      - name: Build dependencies
        env:
          CFLAGS: -g0
          HDF5_DIR: ${{ github.workspace }}/hdf5_build
          HDF5_VERSION: 1.14.3
          MACOSX_DEPLOYMENT_TARGET: "10.9"
        if: runner.os != 'Windows' && steps.deps-cache.outputs.cache-hit != 'true'
        run: |
          mkdir hdf5_build
          if [[ "${{ runner.os }}" = 'Linux' ]]; then
            docker run --rm -e HDF5_DIR=/io/hdf5_build -e CFLAGS="$CFLAGS" -e HDF5_VERSION="$HDF5_VERSION" -v `pwd`:/io:rw quay.io/pypa/manylinux2014_${{ matrix.arch }} /io/ci/github/get_hdf5.sh
          else
            HDF5_DIR=`pwd`/hdf5_build ci/github/get_hdf5.sh
          fi

      - name: Install cibuildwheel
        run: |
          python -m pip install --require-hashes -r ./.github/workflows/requirements/wheels-requirements.txt

      - name: Build ${{ matrix.build }} wheels
        run: |
          python -m cibuildwheel --output-dir wheelhouse
        env:
          CIBW_BUILD: '${{ matrix.build }}'
          CIBW_ARCHS: '${{ matrix.arch }}'

      - name: Copy requirements.txt
        run: |
          cp requirements.txt ./wheelhouse/

      - uses: actions/upload-artifact@v4
        with:
          path: |
            ./wheelhouse/*.whl
            ./wheelhouse/*.txt
          name: cibw-wheels-${{ matrix.os }}-${{ matrix.arch }}-${{ strategy.job-index }}

  twine_check:
    needs: [ build_sdist, build_wheels ]
    name: Twine check
    runs-on: 'ubuntu-latest'

    steps:
      - uses: actions/checkout@v4
        with:
          fetch-depth: 0
          submodules: true

<<<<<<< HEAD
      - uses: actions/download-artifact@v4
=======
      - uses: actions/download-artifact@9bc31d5ccc31df68ecc42ccf4149144866c47d8a # v3.0.2
>>>>>>> 03e82ae1
        with:
          pattern: '*'
          merge-multiple: true
          path: wheelhouse

      - run: ls -al .
      - run: ls -alR ./wheelhouse/
      - run: rm ./wheelhouse/*.txt  # don't upload these

      - name: Install Python
        uses: actions/setup-python@v5
        with:
          python-version: '3.x'

      - name: Install twine
        run: |
          python -m pip install --require-hashes -r ./.github/workflows/requirements/wheels-requirements.txt

      - name: Check sdist and wheels
        run: |
          python -m twine check wheelhouse/*

      - name: Upload wheel
        uses: scientific-python/upload-nightly-action@b67d7fcc0396e1128a474d1ab2b48aa94680f9fc # 0.5.0
        if: github.repository == 'PyTables/PyTables' && github.event_name == 'schedule'
        with:
          artifacts_path: wheelhouse/artifact
          anaconda_nightly_upload_token: ${{secrets.ANACONDA_ORG_UPLOAD_TOKEN}}<|MERGE_RESOLUTION|>--- conflicted
+++ resolved
@@ -9,20 +9,15 @@
   push:
     branches:
       - master
-      - tables  # TODO: REMOVE
       - 'releases/**'
       - 'ci/**'
     tags:
       - v*
   pull_request:
     branches:
-<<<<<<< HEAD
-      - '*'
-=======
       - master
       - 'releases/**'
       - 'ci/**'
->>>>>>> 03e82ae1
   release:
     types:
       - published
@@ -194,11 +189,7 @@
           fetch-depth: 0
           submodules: true
 
-<<<<<<< HEAD
       - uses: actions/download-artifact@v4
-=======
-      - uses: actions/download-artifact@9bc31d5ccc31df68ecc42ccf4149144866c47d8a # v3.0.2
->>>>>>> 03e82ae1
         with:
           pattern: '*'
           merge-multiple: true

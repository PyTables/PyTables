--- conflicted
+++ resolved
@@ -464,15 +464,9 @@
         ]
         self._close_nodes(paths, cache.pop)
 
-<<<<<<< HEAD
-class _NodeDict(tables.misc.proxydict.ProxyDict):
-    """A proxy dictionary which is able to delegate access to missing items to
-    the container object (a `File`)."""
-=======
         # Close everything else (i.e. indices)
         paths = [path for path in cache if path.startswith(prefix)]
         self._close_nodes(paths, cache.pop)
->>>>>>> 67fce2b6
 
         # Ensure tables are closed before their indices
         paths = [
@@ -717,24 +711,11 @@
             self.format_version = format_version
             """The PyTables version number of this file."""
 
-<<<<<<< HEAD
-        # Nodes referenced by a variable are kept in `_aliveNodes`.
-        # When they are no longer referenced, they move themselves
-        # to `_deadNodes`, where they are kept until they are referenced again
-        # or they are preempted from it by other unreferenced nodes.
-        node_cache_slots = params['NODE_CACHE_SLOTS']
-        self._aliveNodes = _AliveNodes(node_cache_slots)
-        if node_cache_slots > 0:
-            self._deadNodes = _DeadNodes(node_cache_slots)
-        else:
-            self._deadNodes = _NoDeadNodes()
-=======
         # The node manager must be initialized before the root group
         # initialization but the node_factory attribute is set onl later
         # because it is a bount method of the root grop itself.
         node_cache_slots = params['NODE_CACHE_SLOTS']
         self._node_manager = NodeManager(nslots=node_cache_slots)
->>>>>>> 67fce2b6
 
         # For the moment Undo/Redo is not enabled.
         self._undoEnabled = False
@@ -1483,39 +1464,14 @@
 
     createExternalLink = previous_api(create_external_link)
 
-<<<<<<< HEAD
-    # There is another version of _get_node in cython space, but only
-    # marginally faster (5% or less, but sometimes slower!) than this one.
-    # So I think it is worth to use this one instead (much easier to debug).
-=======
->>>>>>> 67fce2b6
     def _get_node(self, nodepath):
         # The root node is always at hand.
         if nodepath == '/':
             return self.root
 
-<<<<<<< HEAD
-        aliveNodes = self._aliveNodes
-        deadNodes = self._deadNodes
-
-        if nodepath in aliveNodes:
-            # The parent node is in memory and alive, so get it.
-            node = aliveNodes[nodepath]
-            assert node is not None, \
-                "stale weak reference to dead node ``%s``" % nodepath
-            return node
-        if nodepath in deadNodes:
-            # The parent node is in memory but dead, so revive it.
-            node = self._revivenode(nodepath)
-            return node
-
-        # The node has not been found in alive or dead nodes.
-        # Open it directly from disk.
-        node = self.root._g_load_child(nodepath)
-=======
         node = self._node_manager.get_node(nodepath)
         assert node is not None, "unable to instantiate node ``%s``" % nodepath
->>>>>>> 67fce2b6
+
         return node
 
     _getNode = previous_api(_get_node)
@@ -2785,86 +2741,6 @@
                     astring += repr(node) + '\n'
         return astring
 
-<<<<<<< HEAD
-    def _refnode(self, node, nodepath):
-        """Register `node` as alive and insert references to it."""
-
-        if nodepath != '/':
-            # The root group does not participate in alive/dead stuff.
-            aliveNodes = self._aliveNodes
-            assert nodepath not in aliveNodes, \
-                "file already has a node with path ``%s``" % nodepath
-
-            # Add the node to the set of referenced ones.
-            aliveNodes[nodepath] = node
-
-    _refNode = previous_api(_refnode)
-
-    def _unrefnode(self, nodepath):
-        """Unregister `node` as alive and remove references to it."""
-
-        if nodepath != '/':
-            # The root group does not participate in alive/dead stuff.
-            aliveNodes = self._aliveNodes
-            assert nodepath in aliveNodes, \
-                "file does not have a node with path ``%s``" % nodepath
-
-            # Remove the node from the set of referenced ones.
-            del aliveNodes[nodepath]
-
-    _unrefNode = previous_api(_unrefnode)
-
-    def _killnode(self, node):
-        """Kill the `node`.
-
-        Moves the `node` from the set of alive, referenced nodes to the
-        set of dead, unreferenced ones.
-
-        """
-
-        nodepath = node._v_pathname
-        assert nodepath in self._aliveNodes, \
-            "trying to kill non-alive node ``%s``" % nodepath
-
-        node._g_pre_kill_hook()
-
-        # Remove all references to the node.
-        self._unrefnode(nodepath)
-        # Save the dead node in the limbo.
-        if self._aliveNodes.hasdeadnodes:
-            self._deadNodes[nodepath] = node
-        else:
-            # We have not a cache for dead nodes,
-            # so follow the usual deletion procedure.
-            node._v__deleting = True
-            node._f_close()
-
-    _killNode = previous_api(_killnode)
-
-    def _revivenode(self, nodepath):
-        """Revive the node under `nodepath` and return it.
-
-        Moves the node under `nodepath` from the set of dead,
-        unreferenced nodes to the set of alive, referenced ones.
-
-        """
-
-        assert nodepath in self._deadNodes, \
-            "trying to revive non-dead node ``%s``" % nodepath
-
-        # Take the node out of the limbo.
-        node = self._deadNodes.pop(nodepath)
-        # Make references to the node.
-        self._refnode(node, nodepath)
-
-        node._g_post_revive_hook()
-
-        return node
-
-    _reviveNode = previous_api(_revivenode)
-
-=======
->>>>>>> 67fce2b6
     def _update_node_locations(self, oldpath, newpath):
         """Update location information of nodes under `oldpath`.
 
@@ -2872,12 +2748,11 @@
 
         """
 
-<<<<<<< HEAD
         oldprefix = oldpath + '/'  # root node can not be renamed, anyway
         oldprefix_len = len(oldprefix)
 
         # Update alive and dead descendents.
-        for cache in [self._aliveNodes, self._deadNodes]:
+        for cache in [self._node_manager.cache, self._node_manager.registry]:
             for nodepath in cache:
                 if nodepath.startswith(oldprefix) and nodepath != oldprefix:
                     nodesuffix = nodepath[oldprefix_len:]
@@ -2885,20 +2760,6 @@
                     newnodeppath = split_path(newnodepath)[0]
                     descendent_node = self._get_node(nodepath)
                     descendent_node._g_update_location(newnodeppath)
-=======
-        old_prefix = oldpath + '/'  # root node can not be renamed, anyway
-        old_prefix_len = len(old_prefix)
-
-        # Update alive and dead descendents.
-        for cache in [self._node_manager.cache, self._node_manager.registry]:
-            for nodepath in cache:
-                if nodepath.startswith(old_prefix) and nodepath != old_prefix:
-                    node_suffix = nodepath[old_prefix_len:]
-                    new_nodepath = join_path(newpath, node_suffix)
-                    new_node_ppath = split_path(new_nodepath)[0]
-                    descendent_node = self._get_node(nodepath)
-                    descendent_node._g_update_location(new_node_ppath)
->>>>>>> 67fce2b6
 
     _updateNodeLocations = previous_api(_update_node_locations)
 

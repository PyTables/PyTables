--- conflicted
+++ resolved
@@ -8,54 +8,7 @@
 #
 ########################################################################
 
-<<<<<<< HEAD
-"""
-Declare exceptions and warnings that are specific to PyTables.
-
-Classes:
-
-`HDF5ExtError`
-    A low level HDF5 operation failed.
-`ClosedNodeError`
-    The operation can not be completed because the node is closed.
-`ClosedFileError`
-    The operation can not be completed because the hosting file is
-    closed.
-`FileModeError`
-    The operation can not be carried out because the mode in which the
-    hosting file is opened is not adequate.
-`NodeError`
-    Invalid hierarchy manipulation operation requested.
-`NoSuchNodeError`
-    An operation was requested on a node that does not exist.
-`UndoRedoError`
-    Problems with doing/redoing actions with Undo/Redo feature.
-`UndoRedoWarning`
-    Issued when an action not supporting undo/redo is run.
-`NaturalNameWarning`
-    Issued when a non-pythonic name is given for a node.
-`PerformanceWarning`
-    Warning for operations which may cause a performance drop.
-`FlavorError`
-    Unsupported or unavailable flavor or flavor conversion.
-`FlavorWarning`
-    Unsupported or unavailable flavor conversion.
-`FiltersWarning`
-    Unavailable filters.
-`OldIndexWarning`
-    Unsupported index format.
-`DataTypeWarning`
-    Unsupported data type.
-`Incompat16Warning`
-    Format incompatible with HDF5 1.6.x series.
-
-    .. deprecated:: 2.4
-
-        Support for HDF5 1.6.x has been dropped.
-"""
-=======
 """Declare exceptions and warnings that are specific to PyTables."""
->>>>>>> 20d369be
 
 __docformat__ = 'reStructuredText'
 """The format of documentation strings in this module."""

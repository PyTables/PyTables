--- conflicted
+++ resolved
@@ -30,33 +30,7 @@
 
 from tables.utils import checkFileAccess
 
-<<<<<<< HEAD
-from definitions cimport import_array, ndarray, \
-     malloc, free, strchr, strcpy, strncpy, strcmp, strdup, \
-     PyString_AsString, PyString_FromString, \
-     H5F_ACC_RDONLY, H5P_DEFAULT, H5D_CHUNKED, H5T_DIR_DEFAULT, \
-     size_t, hid_t, herr_t, hsize_t, hssize_t, htri_t, \
-     H5T_class_t, H5D_layout_t, H5T_sign_t, \
-     H5Fopen, H5Fclose, H5Fis_hdf5, H5Gopen, H5Gclose, \
-     H5Dopen, H5Dclose, H5Dget_type, \
-     H5Tcreate, H5Tcopy, H5Tclose, \
-     H5Tget_nmembers, H5Tget_member_name, H5Tget_member_type, \
-     H5Tget_member_value, H5Tget_size, H5Tget_native_type, \
-     H5Tget_class, H5Tget_super, H5Tget_sign, H5Tget_offset, \
-     H5Tinsert, H5Tenum_create, H5Tenum_insert, H5Tarray_create, \
-     H5Tget_array_ndims, H5Tget_array_dims, H5Tis_variable_str, \
-     H5Tset_size, H5Tset_precision, H5Tpack, \
-     H5ATTRget_attribute_string, H5ATTRfind_attribute, \
-     H5ARRAYget_ndims, H5ARRAYget_info, \
-     create_ieee_complex64, create_ieee_complex128, \
-     get_order, set_order, is_complex, \
-     get_len_of_range, NPY_INT64, npy_int64, dtype, \
-     PyArray_DescrFromType, PyArray_Scalar, \
-     register_blosc, \
-     H5Eset_auto, H5Eprint
-
 from libc.stdio cimport stderr
-=======
 from libc.stdlib cimport malloc, free
 from libc.string cimport strchr, strcpy, strncpy, strcmp, strdup
 from cpython cimport PyString_AsString, PyString_FromString
@@ -68,6 +42,7 @@
   H5F_ACC_RDONLY, H5P_DEFAULT, H5D_CHUNKED, H5T_DIR_DEFAULT,
   H5Fopen, H5Fclose, H5Fis_hdf5,
   H5Gopen, H5Gclose,
+  H5Eset_auto, H5Eprint,
   H5D_layout_t, H5Dopen, H5Dclose, H5Dget_type,
   H5T_class_t, H5T_sign_t, H5Tcreate, H5Tcopy, H5Tclose,
   H5Tget_nmembers, H5Tget_member_name, H5Tget_member_type,
@@ -83,7 +58,6 @@
   get_len_of_range,
   PyArray_Scalar,
   register_blosc)
->>>>>>> a9d5d5ca
 
 
 # Include conversion tables & type

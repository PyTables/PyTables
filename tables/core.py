import numpy as np
from tables import Description
<<<<<<< HEAD
from tables.path import join_path, split_path
from tables.table import _index_pathname_of_column_
from tables.utils import is_idx
=======
from tables import IsDescription
>>>>>>> dd595b04


def dtype_from(something):
    if isinstance(something, np.dtype):
        return something

    if isinstance(something, np.ndarray):
        return something.dtype

    if isinstance(something, dict):
        return Description(something)._v_dtype

    if issubclass(something, IsDescription):
        return Description(something().columns)._v_dtype

    raise NotImplementedError()


class HasBackend:
    @property
    def backend(self):
        return self._backend

    def __init__(self, *, backend):
        self._backend = backend


class HasTitle:
    @property
    def title(self):
        return self.backend.attrs.get('TITLE', None)

    @title.setter
    def title(self, title):
        self.backend.attrs['TITLE'] = title


class PyTablesNode(HasTitle, HasBackend):
    @property
    def attrs(self):
        return self.backend.attrs

    _v_attrs = attrs

    def open(self):
        return self.backend.open()

    def close(self):
        return self.backend.close()


def all_row_selector(chunk_id, chunk):
    yield from range(len(chunk))


def dispatch(value):
    """Wrap dataset for PyTables"""
    if value.attrs['CLASS'] == 'TABLE':
        return PyTablesTable(value)
    return value


def dflt_row_selector_factory(condition):
    def row_selection(chunkid, chunk):
        for i, r in enumerate(chunk):
            if condition(r):
                yield i

    return row_selection


class Row:
    def fetch_all_fields(self):
        raise NotImplementedError()

    def __init__(self, write_target):
        self._read_src = None
        self._crow = -1
        self._data = None
        self._offset = 0
        self.write_target = write_target

    @property
    def dtype(self):
        return self.table.dtype

    @property
    def nrow(self):
        return self._crow + self._offset

    @property
    def crow(self):
        return self._crow

    @crow.setter
    def crow(self, value):
        self._crow = value
        self._data = None

    @property
    def offset(self):
        return self._offset

    @offset.setter
    def offset(self, value):
        self._offset = value
        self._data = None

    @property
    def read_src(self):
        return self._read_src

    @read_src.setter
    def read_src(self, value):
        self._read_src = value

    @property
    def data(self):
        if self._data is not None:
            return self._data
        if self.nrow >= 0:
            self._data = self._read_src[self._crow]
        else:
            self._data = np.empty(1, dtype=self.dtype)
        return self._data

    @data.setter
    def data(self, value):
        self._data = value

    def append(self):
        d = np.rec.array(self.data)
        d.resize(1)
        self.write_target.append(d)

    def update(self):
        self.write_target[self.nrow] = self.data

    def __contains__(self, item):
        return item in self.dtype.names

    def __getitem__(self, key):
        if isinstance(key, slice):
            return tuple(self.data)[key]
        return self.data[key]

    def __setitem__(self, key, value):
        self.data[key] = value


class PyTablesLeaf(PyTablesNode):
    @property
    def dtype(self):
        return self.backend.dtype

    @property
    def shape(self):
        return self.backend.shape

    @property
    def chunk_shape(self):
        return self.backend.chunk_shape

    def __len__(self):
        return self.backend.__len__()

    @property
    def nrows(self):
        return int(self.shape[self.maindim])

    def __getitem__(self, item):
        return self.backend.__getitem__(item)

    def __setitem__(self, item, value):
        return self.backend.__setitem__(item, value)

    @property
    def maindim(self):
        return 0

    def _process_range(self, start, stop, step, dim=None, warn_negstep=True):
        # This method is appropriate for calls to __getitem__ methods
        if dim is None:
            nrows = self.nrows
        else:
            nrows = self.shape[dim]
        if warn_negstep and step and step < 0:
            raise ValueError("slice step cannot be negative")
        return slice(start, stop, step).indices(nrows)

    def _process_range_read(self, start, stop, step, warn_negstep=True):
        # This method is appropriate for calls to read() methods
        nrows = self.nrows
        if start is not None and stop is None and step is None:
            # Protection against start greater than available records
            # nrows == 0 is a special case for empty objects
            if nrows > 0 and start >= nrows:
                raise IndexError("start of range (%s) is greater than "
                                 "number of rows (%s)" % (start, nrows))
            step = 1
            if start == -1:  # corner case
                stop = nrows
            else:
                stop = start + 1
        # Finally, get the correct values (over the main dimension)
        start, stop, step = self._process_range(start, stop, step,
                                                warn_negstep=warn_negstep)
        return (start, stop, step)


class PyTablesArray(PyTablesLeaf):
    pass


class Column:

    def __init__(self, table, pathname, dtype):
        self.table = table
        self.name = split_path(pathname)[-1]
        self.pathname = pathname
        self.dtype = dtype

    @propety
    def indexpath(self):
        return _index_pathname_of_column_(self.table.pathname, self.pathname)

    @property
    def index(self):
        try:
            return self.table.parentnode[self.indexpath]
        except KeyError:
            return None

    @property
    def shape(self):
        return (self.table.nrows,) + self.dtype.shape

    @property
    def is_indexed(self):
        return self.index is not None

    def __getitem__(self, key):
        table = self.table
        if isinstance(key, tuple) and len(key) == 1:
            key = key[0]
        if is_idx(key):
            key = operator.index(key)
            # Index out of range protection
            if key >= table.nrows:
                raise IndexError("Index out of range")
            if key < 0:
                # To support negative values
                key += table.nrows
            return table.read(key, key + 1, 1, self.pathname)[0]
        elif isinstance(key, slice):
            return table.read(key.start, key.stop, key.step, self.pathname)
        else:
            raise TypeError(
                "'%s' key type is not valid in this context" % key)

    def __iter__(self):
        """Iterate through all items in the column."""
        table = self.table
        for row in table.iterrows():
            yield row[self.pathname]

    def __setitem__(self, key, value):
        table = self.table
        table._v_file._check_writable()

        # Generalized key support not there yet, but at least allow
        # for a tuple with one single element (the main dimension).
        # (key,) --> key
        if isinstance(key, tuple) and len(key) == 1:
            key = key[0]

        if is_idx(key):
            key = operator.index(key)

            # Index out of range protection
            if key >= table.nrows:
                raise IndexError("Index out of range")
            if key < 0:
                # To support negative values
                key += table.nrows
            return table.modify_column(key, key + 1, 1,
                                       [[value]], self.pathname)
        elif isinstance(key, slice):
            (start, stop, step) = table._process_range(
                key.start, key.stop, key.step)
            return table.modify_column(start, stop, step,
                                       value, self.pathname)

    def __str__(self):
        """The string representation for this object."""
        tablepathname = self.table.pathname
        pathname = self.pathname.replace('/', '.')
        classname = self.__class__.__name__
        shape = self.shape
        tcol = self.dtype
        return "%s.cols.%s (%s%s, %s, idx=%s)" % \
               (tablepathname, pathname, classname, shape, tcol, self.index)

    def __repr__(self):
        """A detailed string representation for this object."""
        return str(self)



class PyTablesTable(PyTablesLeaf):
    def __init__(self, **kwargs):
        super().__init__(**kwargs)
        self._exprvars_cache = {}
        self.colinstances = {}

    @propety
    def pathname(self):
        return self.backend.name

    def __getitem__(self, k):
        return np.rec.array(super().__getitem__(k))

    def _iter_rows(self, *, chunk_selector=None, row_selector=None):
        if row_selector is None:
            row_selector = all_row_selector

        row = Row(self)
        for (j, ), chunk in self.backend.iter_chunks(
                chunk_selector=chunk_selector):
            row.read_src = chunk
            row.offset = j * self.chunk_shape[0]
            for r in row_selector(j, chunk):
                row.crow = r
                yield row

    def where(self, condition, condvars, start=None, stop=None, step=None, *,
              row_selector_factory=None):

        if row_selector_factory is None:
            row_selector_factory = dflt_row_selector_factory
        # Adjust the slice to be used.
        start, stop, step = self._process_range_read(start, stop, step)
        if start >= stop:  # empty range, reset conditions
            return iter([])
        # TODO write numexpr -> selector code
        if not callable(condition):
            raise NotImplementedError("non lambda selection not done yet")
        # TODO write code to get chunk selector from index
        chunk_selector = None

        row_selector = row_selector_factory(condition)

        yield from self._iter_rows(chunk_selector=chunk_selector,
                                   row_selector=row_selector)

    def append_where(self, dest, *args, **kwargs):
        # get the iterator for the condition
        wh_itr = self.where(*args, **kwargs)
        # get the first row
        row = next(wh_itr)
        # reset how the table that this will try to write to (this is exciting)
        row.write_target = dest
        # add the first result
        row.append()
        # add the rest of the results
        for row in wh_itr:
            row.append()

    def read_where(self, *args, field=None, **kwargs):
        wh_itr = self.where(*args, **kwargs)
        if field is None:
            return np.fromiter((r.data for r in wh_itr), dtype=self.dtype)
        return np.fromiter((r.data[field] for r in wh_itr),
                           dtype=self.dtype[field])

    def get_where_list(self, *args, sort=False, **kwargs):
        coords = np.fromiter((r.nrow for r in self.where(*args, **kwargs)),
                             dtype='i8')
        if sort:
            coords.sort()
        return coords

    def append(self, rows):
        rows = np.rec.array(rows, self.dtype)
        cur_count = len(self)
        self._backend.resize((cur_count + len(rows), ))
        self[cur_count:] = rows

    def modify_rows(self, start=None, stop=None, step=None, rows=None):
        if rows is None:
            return
        self[start:stop:step] = rows

    def itersequence(self, sequence):
        from itertools import groupby, repeat
        chk_sz, = self.chunk_shape
        dm = map(divmod, sequence, repeat(chk_sz))
        # TODO cache chunks?
        row = Row(self)
        for k, g in groupby(dm, key=lambda x: x[0]):
            chunk = self[k*chk_sz: (k+1)*chk_sz]
            indx = [_[1] for _ in g]
            row.offset = chk_sz * k
            row.read_src = chunk
            for r in indx:
                row.crow = r
                yield row

    def itersorted(self, *args, **kwargs):
        raise NotImplementedError('requires index')

    def read_sorted(self, *args, **kwargs):
        raise NotImplementedError('requires index')

    def iterrows(self, start=None, stop=None, step=None):
        start, stop, step = self._process_range(start, stop, step,
                                                warn_negstep=False)
        yield from self.itersequence(range(start, stop, step))

    __iter__ = iterrows

    def read(self, start=None, stop=None, step=None, field=None, out=None):
        start, stop, step = self._process_range(start, stop, step,
                                                warn_negstep=False)
        if field is None:
            dtype = self.dtype
        else:
            dtype = self.dtype[field]

        seq = range(start, stop, step)
        if out is None:
            out = np.empty(len(seq), dtype=dtype)

        for j, r in enumerate(self.itersequence(seq)):
            if field is None:
                out[j] = r
            else:
                out[j] = r[field]
        return out

    def read_coordinates(self, coords, field=None):
        if field is None:
            return np.fromiter(self.itersequence(coords), dtype=self.dtype)
        return np.fromiter((r[field] for r in self.itersequence(coords)),
                           dtype=self.dtype[field])

    def col(self, name):
        return self.read(field=name)

    def remove_rows(self, start=None, stop=None, step=None):
        old = len(self)
        start, stop, step = self._process_range(start, stop, step)
        del self.backend[start:stop:step]
        return old - len(self)

    def remove_row(self, n):
        return self.remove_rows(start=n, stop=n+1)

    def flush(self):
        return self.backend.flush()

    def copy(self, newparent=None, newname=None, overwrite=False,
             createparents=False, **kwargs):
        ...

    def modify_column(self, start=None, stop=None, step=None,
                      column=None, colname=None):
        return self.modify_columns(start, stop, step, [column], [colname])

    def modify_colums(self, start=None, stop=None, step=None,
                      columns=None, names=None):
        if step is None:
            step = 1
        if not isinstance(colname, str):
            raise TypeError("The 'colname' parameter must be a string.")
        if column is None:      # Nothing to be done
            return 0
        if start is None:
            start = 0
        if start < 0:
            raise ValueError("'start' must have a positive value.")
        if step < 1:
            raise ValueError(
                "'step' must have a value greater or equal than 1.")
        objcols = [self.dtype[name] for name in names]
        columns = np.asarray(columns, dtype=objcols)
        if stop is None:
            # compute the stop value. start + len(rows)*step does not work
            stop = start + (len(column) - 1) * step + 1
        (start, stop, step) = self._process_range(start, stop, step)
        if stop > self.nrows:
            raise IndexError("This modification will exceed the length of "
                             "the table. Giving up.")
        # Compute the number of rows to read.
        nrows = len(range(0, stop - start, step))
        if len(column) < nrows:
            raise ValueError("The value has not enough elements to fill-in "
                             "the specified range")
        for row, v in zip(self.iterrows(start, stop, step), columns):
            for name in names:
                row[name] = v[name]
            row.update()
        return nrows


class PyTablesFile(PyTablesNode):
    @property
    def root(self):
        return PyTablesGroup(backend=self.backend['/'])

    def __iter__(self):
        return iter(self.root)

    def create_array(self, where, *args, **kwargs):
        return where.create_array(*args, **kwargs)

    def create_group(self, where, *args, **kwargs):
        return where.create_group(*args, **kwargs)

    def create_table(self, where, name, desc, *args, **kwargs):
        return where.create_table(name, desc, *args, **kwargs)


class PyTablesGroup(PyTablesNode):
    def __getitem__(self, item):
        value = self.backend[item]
        if hasattr(value, 'dtype'):
            return dispatch(value)
        # Group?
        return PyTablesGroup(backend=value)

    def __getattr__(self, item):
        return self.__getitem__(item)

    @property
    def parent(self):
        return PyTablesGroup(backend=self.backend.parent)

    @property
    def filters(self):
        return self.backend.attrs.get('FILTERS', None)

    @filters.setter
    def filters(self, filters):
        # TODO how we persist this? JSON?
        self.backend.attrs['FILTERS'] = filters

    @property
    def _v_pathname(self):
        return self.backend.name

    def __iter__(self):
        for child in self.backend.values():
            yield child.name

    def create_array(self, name, obj, title='', byte_order='I', **kwargs):
        obj = np.asarray(obj)
        dtype = obj.dtype.newbyteorder(byte_order)

        dataset = self.backend.create_dataset(name, data=obj,
                                              dtype=dtype,
                                              **kwargs)
        dataset.attrs['TITLE'] = title
        dataset.attrs['CLASS'] = 'ARRAY'
        return PyTablesArray(backend=dataset)

    def create_group(self, name, title=''):
        g = PyTablesGroup(backend=self.backend.create_group(name))
        g.attrs['TITLE'] = title
        return g

    def create_table(self, name, description=None, title='',
                     filters=None, expectedrows=10000,
                     byte_order='I',
                     chunk_shape=None, obj=None, **kwargs):
        """ TODO write docs"""

        if obj is None and description is not None:
            dtype = dtype_from(description)
            obj = np.empty(shape=(0,), dtype=dtype)
        elif obj is not None and description is not None:
            dtype = dtype_from(description)
            obj = np.asarray(obj)
        elif description is None:
            obj = np.asarray(obj)
            dtype = obj.dtype
        else:
            raise Exception("BOOM")
        # newbyteorder makes a copy
        # dtype = dtype.newbyteorder(byte_order)

        if chunk_shape is None:
            # chunk_shape = compute_chunk_shape_from_expected_rows(dtype, expectedrows)
            ...

        # TODO filters should inherit the ones defined at group level
        # filters = filters + self.attrs['FILTERS']

        # here the backend creates a dataset

        # TODO pass parameters kwargs?
        dataset = self.backend.create_dataset(name, data=obj,
                                              dtype=dtype,
                                              maxshape=(None,),
                                              chunk_shape=chunk_shape,
                                              **kwargs)
        dataset.attrs['TITLE'] = title
        dataset.attrs['CLASS'] = 'TABLE'
        return PyTablesTable(backend=dataset)<|MERGE_RESOLUTION|>--- conflicted
+++ resolved
@@ -1,12 +1,9 @@
 import numpy as np
 from tables import Description
-<<<<<<< HEAD
 from tables.path import join_path, split_path
 from tables.table import _index_pathname_of_column_
 from tables.utils import is_idx
-=======
 from tables import IsDescription
->>>>>>> dd595b04
 
 
 def dtype_from(something):

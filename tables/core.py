--- conflicted
+++ resolved
@@ -16,7 +16,6 @@
     return value
 
 
-<<<<<<< HEAD
 class PyTablesDataset(object):
     pass
 
@@ -65,8 +64,6 @@
         return (start, stop, step)
 
 
-=======
->>>>>>> 4117e919
 def forwarder(forwarded_props, forwarded_methods,
               remapped_keys=None):
     def inner(cls):

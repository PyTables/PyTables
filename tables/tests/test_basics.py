# -*- coding: utf-8 -*-

from __future__ import print_function
import os
import sys
import Queue
import shutil
import tempfile
import unittest
import warnings
import threading
import subprocess

try:
    import multiprocessing as mp
    multiprocessing_imported = True
except ImportError:
    multiprocessing_imported = False

import numpy

import tables
import tables.flavor
from tables import *
from tables.flavor import all_flavors, array_of_flavor
from tables.tests import common
from tables.parameters import NODE_CACHE_SLOTS
from tables.description import descr_from_dtype, dtype_from_descr

# To delete the internal attributes automagically
unittest.TestCase.tearDown = common.cleanup


class OpenFileFailureTestCase(common.PyTablesTestCase):
    def setUp(self):
        import tables.file

        self.N = len(tables.file._open_files)
        self.open_files = tables.file._open_files

    def test01_open_file(self):
        """Checking opening of a non existing file."""

        filename = tempfile.mktemp(".h5")
        try:
            fileh = open_file(filename)
            fileh.close()
        except IOError:
            self.assertEqual(self.N, len(self.open_files))
        else:
            self.fail("IOError exception not raised")

    def test02_open_file(self):
        """Checking opening of an existing non HDF5 file."""

        # create a dummy file
        filename = tempfile.mktemp(".h5")
        open(filename, 'wb').close()

        # Try to open the dummy file
        try:
            try:
                fileh = tables.open_file(filename)
                fileh.close()
            except HDF5ExtError:
                self.assertEqual(self.N, len(self.open_files))
            else:
                self.fail("HDF5ExtError exception not raised")
        finally:
            os.remove(filename)

    def test03_open_file(self):
        """Checking opening of an existing file with invalid mode."""

        # See gh-318

        # create a dummy file
        filename = tempfile.mktemp(".h5")
        fileh = tables.open_file(filename, "w")
        fileh.close()

        # Try to open the dummy file
        self.assertRaises(ValueError, tables.open_file, filename, "ab")

        os.remove(filename)


class OpenFileTestCase(common.PyTablesTestCase):

    def setUp(self):
        # Create an HDF5 file
        self.file = tempfile.mktemp(".h5")
        fileh = open_file(self.file, mode="w", title="File title",
                          node_cache_slots=self.node_cache_slots)
        root = fileh.root
        # Create an array
        fileh.create_array(root, 'array', [1, 2], title="Array example")
        fileh.create_table(root, 'table', {'var1': IntCol()}, "Table example")
        root._v_attrs.testattr = 41

        # Create another array object
        fileh.create_array(root, 'anarray', [1], "Array title")
        fileh.create_table(root, 'atable', {'var1': IntCol()}, "Table title")

        # Create a group object
        group = fileh.create_group(root, 'agroup',
                                   "Group title")
        group._v_attrs.testattr = 42

        # Create a some objects there
        array1 = fileh.create_array(group, 'anarray1',
                                    [1, 2, 3, 4, 5, 6, 7], "Array title 1")
        array1.attrs.testattr = 42
        fileh.create_array(group, 'anarray2', [2], "Array title 2")
        fileh.create_table(group, 'atable1', {
                           'var1': IntCol()}, "Table title 1")
        ra = numpy.rec.array([(1, 11, 'a')], formats='u1,f4,a1')
        fileh.create_table(group, 'atable2', ra, "Table title 2")

        # Create a lonely group in first level
        fileh.create_group(root, 'agroup2', "Group title 2")

        # Create a new group in the second level
        group3 = fileh.create_group(group, 'agroup3', "Group title 3")

        # Create a new group in the third level
        fileh.create_group(group3, 'agroup4', "Group title 4")

        # Create an array in the root with the same name as one in 'agroup'
        fileh.create_array(root, 'anarray1', [1, 2],
                           title="Array example")

        fileh.close()

    def tearDown(self):
        # Remove the temporary file
        os.remove(self.file)
        common.cleanup(self)

    def test00_newFile(self):
        """Checking creation of a new file."""

        # Create an HDF5 file
        file = tempfile.mktemp(".h5")
        fileh = open_file(
            file, mode="w", node_cache_slots=self.node_cache_slots)
        fileh.create_array(fileh.root, 'array', [1, 2],
                           title="Array example")
        # Get the CLASS attribute of the arr object
        class_ = fileh.root.array.attrs.CLASS

        # Close and delete the file
        fileh.close()
        os.remove(file)

        self.assertEqual(class_.capitalize(), "Array")

    def test00_newFile_unicode_filename(self):
        temp_dir = tempfile.mkdtemp()
        file_path = unicode(os.path.join(temp_dir, 'test.h5'))
        with open_file(file_path, 'w') as fileh:
            self.assertTrue(fileh, File)
        shutil.rmtree(temp_dir)

    def test00_newFile_numpy_str_filename(self):
        temp_dir = tempfile.mkdtemp()
        file_path = numpy.str_(os.path.join(temp_dir, 'test.h5'))
        with open_file(file_path, 'w') as fileh:
            self.assertTrue(fileh, File)
        shutil.rmtree(temp_dir)

    def test00_newFile_numpy_unicode_filename(self):
        temp_dir = tempfile.mkdtemp()
        file_path = numpy.unicode_(os.path.join(temp_dir, 'test.h5'))
        with open_file(file_path, 'w') as fileh:
            self.assertTrue(fileh, File)
        shutil.rmtree(temp_dir)

    def test01_openFile(self):
        """Checking opening of an existing file."""

        # Open the old HDF5 file
        fileh = open_file(
            self.file, mode="r", node_cache_slots=self.node_cache_slots)
        # Get the CLASS attribute of the arr object
        title = fileh.root.array.get_attr("TITLE")

        self.assertEqual(title, "Array example")
        fileh.close()

    def test02_appendFile(self):
        """Checking appending objects to an existing file."""

        # Append a new array to the existing file
        fileh = open_file(
            self.file, mode="r+", node_cache_slots=self.node_cache_slots)
        fileh.create_array(fileh.root, 'array2', [3, 4],
                           title="Title example 2")
        fileh.close()

        # Open this file in read-only mode
        fileh = open_file(
            self.file, mode="r", node_cache_slots=self.node_cache_slots)
        # Get the CLASS attribute of the arr object
        title = fileh.root.array2.get_attr("TITLE")

        self.assertEqual(title, "Title example 2")
        fileh.close()

    def test02b_appendFile2(self):
        """Checking appending objects to an existing file ("a" version)"""

        # Append a new array to the existing file
        fileh = open_file(
            self.file, mode="a", node_cache_slots=self.node_cache_slots)
        fileh.create_array(fileh.root, 'array2', [3, 4],
                           title="Title example 2")
        fileh.close()

        # Open this file in read-only mode
        fileh = open_file(
            self.file, mode="r", node_cache_slots=self.node_cache_slots)
        # Get the CLASS attribute of the arr object
        title = fileh.root.array2.get_attr("TITLE")

        self.assertEqual(title, "Title example 2")
        fileh.close()

    # Begin to raise errors...

    def test03_appendErrorFile(self):
        """Checking appending objects to an existing file in "w" mode."""

        # Append a new array to the existing file but in write mode
        # so, the existing file should be deleted!
        fileh = open_file(
            self.file, mode="w", node_cache_slots=self.node_cache_slots)
        fileh.create_array(fileh.root, 'array2', [3, 4],
                           title="Title example 2")
        fileh.close()

        # Open this file in read-only mode
        fileh = open_file(
            self.file, mode="r", node_cache_slots=self.node_cache_slots)

        try:
            # Try to get the 'array' object in the old existing file
            fileh.root.array
        except LookupError:
            if common.verbose:
                (type, value, traceback) = sys.exc_info()
                print("\nGreat!, the next LookupError was catched!")
                print(value)
        else:
            self.fail("expected an LookupError")
        fileh.close()

    def test04a_openErrorFile(self):
        """Checking opening a non-existing file for reading"""

        try:
            open_file("nonexistent.h5", mode="r",
                      node_cache_slots=self.node_cache_slots)
        except IOError:
            if common.verbose:
                (type, value, traceback) = sys.exc_info()
                print("\nGreat!, the next IOError was catched!")
                print(value)
        else:
            self.fail("expected an IOError")

    def test04b_alternateRootFile(self):
        """Checking alternate root access to the object tree."""

        # Open the existent HDF5 file
        fileh = open_file(self.file, mode="r", root_uep="/agroup",
                          node_cache_slots=self.node_cache_slots)
        # Get the CLASS attribute of the arr object
        if common.verbose:
            print("\nFile tree dump:", fileh)
        title = fileh.root.anarray1.get_attr("TITLE")
        # Get the node again, as this can trigger errors in some situations
        anarray1 = fileh.root.anarray1
        self.assertTrue(anarray1 is not None)

        self.assertEqual(title, "Array title 1")
        fileh.close()

    # This test works well, but HDF5 emits a series of messages that
    # may loose the user. It is better to deactivate it.
    def notest04c_alternateRootFile(self):
        """Checking non-existent alternate root access to the object tree"""

        try:
            open_file(self.file, mode="r", root_uep="/nonexistent",
                      node_cache_slots=self.node_cache_slots)
        except RuntimeError:
            if common.verbose:
                (type, value, traceback) = sys.exc_info()
                print("\nGreat!, the next RuntimeError was catched!")
                print(value)
        else:
            self.fail("expected an IOError")

    def test05a_removeGroupRecursively(self):
        """Checking removing a group recursively."""

        # Delete a group with leafs
        fileh = open_file(
            self.file, mode="r+", node_cache_slots=self.node_cache_slots)

        try:
            fileh.remove_node(fileh.root.agroup)
        except NodeError:
            if common.verbose:
                (type, value, traceback) = sys.exc_info()
                print("\nGreat!, the next NodeError was catched!")
                print(value)
        else:
            self.fail("expected a NodeError")

        # This should work now
        fileh.remove_node(fileh.root, 'agroup', recursive=1)

        fileh.close()

        # Open this file in read-only mode
        fileh = open_file(
            self.file, mode="r", node_cache_slots=self.node_cache_slots)
        # Try to get the removed object
        try:
            fileh.root.agroup
        except LookupError:
            if common.verbose:
                (type, value, traceback) = sys.exc_info()
                print("\nGreat!, the next LookupError was catched!")
                print(value)
        else:
            self.fail("expected an LookupError")
        # Try to get a child of the removed object
        try:
            fileh.get_node("/agroup/agroup3")
        except LookupError:
            if common.verbose:
                (type, value, traceback) = sys.exc_info()
                print("\nGreat!, the next LookupError was catched!")
                print(value)
        else:
            self.fail("expected an LookupError")
        fileh.close()

    def test05b_removeGroupRecursively(self):
<<<<<<< HEAD
        """Checking removing a group recursively and access to it
        immediately."""

        if common.verbose:
            print('\n', '-=' * 30)
=======
        """Checking removing a group recursively and access to it immediately
        """

        if common.verbose:
            print '\n', '-=' * 30
>>>>>>> 8c25e34a
            print("Running %s.test05b_removeGroupRecursively..." %
                  self.__class__.__name__)

        # Delete a group with leafs
        fileh = open_file(
            self.file, mode="r+", node_cache_slots=self.node_cache_slots)

        try:
            fileh.remove_node(fileh.root, 'agroup')
        except NodeError:
            if common.verbose:
                (type, value, traceback) = sys.exc_info()
                print("\nGreat!, the next NodeError was catched!")
                print(value)
        else:
            self.fail("expected a NodeError")

        # This should work now
        fileh.remove_node(fileh.root, 'agroup', recursive=1)

        # Try to get the removed object
        try:
            fileh.root.agroup
        except LookupError:
            if common.verbose:
                (type, value, traceback) = sys.exc_info()
                print("\nGreat!, the next LookupError was catched!")
                print(value)
        else:
            self.fail("expected an LookupError")
        # Try to get a child of the removed object
        try:
            fileh.get_node("/agroup/agroup3")
        except LookupError:
            if common.verbose:
                (type, value, traceback) = sys.exc_info()
                print("\nGreat!, the next LookupError was catched!")
                print(value)
        else:
            self.fail("expected an LookupError")
        fileh.close()

    def test06_removeNodeWithDel(self):
        """Checking removing a node using ``__delattr__()``"""

        fileh = open_file(
            self.file, mode="r+", node_cache_slots=self.node_cache_slots)

        try:
            # This should fail because there is no *Python attribute*
            # called ``agroup``.
            del fileh.root.agroup
        except AttributeError:
            if common.verbose:
                (type, value, traceback) = sys.exc_info()
                print("\nGreat!, the next AttributeError was catched!")
                print(value)
        else:
            self.fail("expected an AttributeError")

        fileh.close()

    def test06a_removeGroup(self):
        """Checking removing a lonely group from an existing file."""

        fileh = open_file(
            self.file, mode="r+", node_cache_slots=self.node_cache_slots)
        fileh.remove_node(fileh.root, 'agroup2')
        fileh.close()

        # Open this file in read-only mode
        fileh = open_file(
            self.file, mode="r", node_cache_slots=self.node_cache_slots)
        # Try to get the removed object
        try:
            fileh.root.agroup2
        except LookupError:
            if common.verbose:
                (type, value, traceback) = sys.exc_info()
                print("\nGreat!, the next LookupError was catched!")
                print(value)
        else:
            self.fail("expected an LookupError")
        fileh.close()

    def test06b_removeLeaf(self):
        """Checking removing Leaves from an existing file."""

        fileh = open_file(
            self.file, mode="r+", node_cache_slots=self.node_cache_slots)
        fileh.remove_node(fileh.root, 'anarray')
        fileh.close()

        # Open this file in read-only mode
        fileh = open_file(
            self.file, mode="r", node_cache_slots=self.node_cache_slots)
        # Try to get the removed object
        try:
            fileh.root.anarray
        except LookupError:
            if common.verbose:
                (type, value, traceback) = sys.exc_info()
                print("\nGreat!, the next LookupError was catched!")
                print(value)
        else:
            self.fail("expected an LookupError")
        fileh.close()

    def test06c_removeLeaf(self):
        """Checking removing Leaves and access it immediately."""

        fileh = open_file(
            self.file, mode="r+", node_cache_slots=self.node_cache_slots)
        fileh.remove_node(fileh.root, 'anarray')

        # Try to get the removed object
        try:
            fileh.root.anarray
        except LookupError:
            if common.verbose:
                (type, value, traceback) = sys.exc_info()
                print("\nGreat!, the next LookupError was catched!")
                print(value)
        else:
            self.fail("expected an LookupError")
        fileh.close()

    def test06d_removeLeaf(self):
        """Checking removing a non-existent node"""

        fileh = open_file(
            self.file, mode="r+", node_cache_slots=self.node_cache_slots)

        # Try to get the removed object
        try:
            fileh.remove_node(fileh.root, 'nonexistent')
        except LookupError:
            if common.verbose:
                (type, value, traceback) = sys.exc_info()
                print("\nGreat!, the next LookupError was catched!")
                print(value)
        else:
            self.fail("expected an LookupError")
        fileh.close()

    def test06e_removeTable(self):
        """Checking removing Tables from an existing file."""

        fileh = open_file(
            self.file, mode="r+", node_cache_slots=self.node_cache_slots)
        fileh.remove_node(fileh.root, 'atable')
        fileh.close()

        # Open this file in read-only mode
        fileh = open_file(
            self.file, mode="r", node_cache_slots=self.node_cache_slots)
        # Try to get the removed object
        try:
            fileh.root.atable
        except LookupError:
            if common.verbose:
                (type, value, traceback) = sys.exc_info()
                print("\nGreat!, the next LookupError was catched!")
                print(value)
        else:
            self.fail("expected an LookupError")
        fileh.close()

    def test07_renameLeaf(self):
        """Checking renaming a leave and access it after a close/open."""

        fileh = open_file(
            self.file, mode="r+", node_cache_slots=self.node_cache_slots)
        fileh.rename_node(fileh.root.anarray, 'anarray2')
        fileh.close()

        # Open this file in read-only mode
        fileh = open_file(
            self.file, mode="r", node_cache_slots=self.node_cache_slots)
        # Ensure that the new name exists
        array_ = fileh.root.anarray2
        self.assertEqual(array_.name, "anarray2")
        self.assertEqual(array_._v_pathname, "/anarray2")
        self.assertEqual(array_._v_depth, 1)
        # Try to get the previous object with the old name
        try:
            fileh.root.anarray
        except LookupError:
            if common.verbose:
                (type, value, traceback) = sys.exc_info()
                print("\nGreat!, the next LookupError was catched!")
                print(value)
        else:
            self.fail("expected an LookupError")
        fileh.close()

    def test07b_renameLeaf(self):
        """Checking renaming Leaves and accesing them immediately."""

        fileh = open_file(
            self.file, mode="r+", node_cache_slots=self.node_cache_slots)
        fileh.rename_node(fileh.root.anarray, 'anarray2')

        # Ensure that the new name exists
        array_ = fileh.root.anarray2
        self.assertEqual(array_.name, "anarray2")
        self.assertEqual(array_._v_pathname, "/anarray2")
        self.assertEqual(array_._v_depth, 1)
        # Try to get the previous object with the old name
        try:
            fileh.root.anarray
        except LookupError:
            if common.verbose:
                (type, value, traceback) = sys.exc_info()
                print("\nGreat!, the next LookupError was catched!")
                print(value)
        else:
            self.fail("expected an LookupError")
        fileh.close()

    def test07c_renameLeaf(self):
        """Checking renaming Leaves and modify attributes after that."""

        fileh = open_file(
            self.file, mode="r+", node_cache_slots=self.node_cache_slots)
        fileh.rename_node(fileh.root.anarray, 'anarray2')
        array_ = fileh.root.anarray2
        array_.attrs.TITLE = "hello"
        # Ensure that the new attribute has been written correctly
        self.assertEqual(array_.title, "hello")
        self.assertEqual(array_.attrs.TITLE, "hello")
        fileh.close()

    def test07d_renameLeaf(self):
        """Checking renaming a Group under a nested group."""

        fileh = open_file(
            self.file, mode="r+", node_cache_slots=self.node_cache_slots)
        fileh.rename_node(fileh.root.agroup.anarray2, 'anarray3')

        # Ensure that we can access n attributes in the new group
        node = fileh.root.agroup.anarray3
        self.assertEqual(node._v_title, "Array title 2")
        fileh.close()

    def test08_renameToExistingLeaf(self):
        """Checking renaming a node to an existing name."""

        # Open this file
        fileh = open_file(
            self.file, mode="r+", node_cache_slots=self.node_cache_slots)
        # Try to get the previous object with the old name
        try:
            fileh.rename_node(fileh.root.anarray, 'array')
        except NodeError:
            if common.verbose:
                (type, value, traceback) = sys.exc_info()
                print("\nGreat!, the next NodeError was catched!")
                print(value)
        else:
            self.fail("expected an NodeError")
        # Now overwrite the destination node.
        anarray = fileh.root.anarray
        fileh.rename_node(anarray, 'array', overwrite=True)
        self.assertTrue('/anarray' not in fileh)
        self.assertTrue(fileh.root.array is anarray)
        fileh.close()

    def test08b_renameToNotValidNaturalName(self):
        """Checking renaming a node to a non-valid natural name"""

        # Open this file
        fileh = open_file(
            self.file, mode="r+", node_cache_slots=self.node_cache_slots)
        warnings.filterwarnings("error", category=NaturalNameWarning)
        # Try to get the previous object with the old name
        try:
            fileh.rename_node(fileh.root.anarray, 'array 2')
        except NaturalNameWarning:
            if common.verbose:
                (type, value, traceback) = sys.exc_info()
                print("\nGreat!, the next NaturalNameWarning was catched!")
                print(value)
        else:
            self.fail("expected an NaturalNameWarning")
        # Reset the warning
        warnings.filterwarnings("default", category=NaturalNameWarning)
        fileh.close()

    def test09_renameGroup(self):
        """Checking renaming a Group and access it after a close/open."""

        fileh = open_file(
            self.file, mode="r+", node_cache_slots=self.node_cache_slots)
        fileh.rename_node(fileh.root.agroup, 'agroup3')
        fileh.close()

        # Open this file in read-only mode
        fileh = open_file(
            self.file, mode="r", node_cache_slots=self.node_cache_slots)
        # Ensure that the new name exists
        group = fileh.root.agroup3
        self.assertEqual(group._v_name, "agroup3")
        self.assertEqual(group._v_pathname, "/agroup3")
        # The children of this group also must be accessible through the
        # new name path
        group2 = fileh.get_node("/agroup3/agroup3")
        self.assertEqual(group2._v_name, "agroup3")
        self.assertEqual(group2._v_pathname, "/agroup3/agroup3")
        # Try to get the previous object with the old name
        try:
            fileh.root.agroup
        except LookupError:
            if common.verbose:
                (type, value, traceback) = sys.exc_info()
                print("\nGreat!, the next LookupError was catched!")
                print(value)
        else:
            self.fail("expected an LookupError")
        # Try to get a child with the old pathname
        try:
            fileh.get_node("/agroup/agroup3")
        except LookupError:
            if common.verbose:
                (type, value, traceback) = sys.exc_info()
                print("\nGreat!, the next LookupError was catched!")
                print(value)
        else:
            self.fail("expected an LookupError")
        fileh.close()

    def test09b_renameGroup(self):
        """Checking renaming a Group and access it immediately."""

        fileh = open_file(
            self.file, mode="r+", node_cache_slots=self.node_cache_slots)
        fileh.rename_node(fileh.root.agroup, 'agroup3')

        # Ensure that the new name exists
        group = fileh.root.agroup3
        self.assertEqual(group._v_name, "agroup3")
        self.assertEqual(group._v_pathname, "/agroup3")
        # The children of this group also must be accessible through the
        # new name path
        group2 = fileh.get_node("/agroup3/agroup3")
        self.assertEqual(group2._v_name, "agroup3")
        self.assertEqual(group2._v_pathname, "/agroup3/agroup3")
        # Try to get the previous object with the old name
        try:
            fileh.root.agroup
        except LookupError:
            if common.verbose:
                (type, value, traceback) = sys.exc_info()
                print("\nGreat!, the next LookupError was catched!")
                print(value)
        else:
            self.fail("expected an LookupError")
        # Try to get a child with the old pathname
        try:
            fileh.get_node("/agroup/agroup3")
        except LookupError:
            if common.verbose:
                (type, value, traceback) = sys.exc_info()
                print("\nGreat!, the next LookupError was catched!")
                print(value)
        else:
            self.fail("expected an LookupError")
        fileh.close()

    def test09c_renameGroup(self):
        """Checking renaming a Group and modify attributes afterwards."""

        fileh = open_file(
            self.file, mode="r+", node_cache_slots=self.node_cache_slots)
        fileh.rename_node(fileh.root.agroup, 'agroup3')

        # Ensure that we can modify attributes in the new group
        group = fileh.root.agroup3
        group._v_attrs.TITLE = "Hello"
        self.assertEqual(group._v_title, "Hello")
        self.assertEqual(group._v_attrs.TITLE, "Hello")
        fileh.close()

    def test09d_renameGroup(self):
        """Checking renaming a Group under a nested group."""

        fileh = open_file(
            self.file, mode="r+", node_cache_slots=self.node_cache_slots)
        fileh.rename_node(fileh.root.agroup.agroup3, 'agroup4')

        # Ensure that we can access n attributes in the new group
        group = fileh.root.agroup.agroup4
        self.assertEqual(group._v_title, "Group title 3")
        fileh.close()

    def test09e_renameGroup(self):
        """Checking renaming a Group with nested groups in the LRU cache."""
        # This checks for ticket #126.

        fileh = open_file(
            self.file, mode="r+", node_cache_slots=self.node_cache_slots)
        # Load intermediate groups and keep a nested one alive.
        g = fileh.root.agroup.agroup3.agroup4
        self.assertTrue(g is not None)
        fileh.rename_node('/', name='agroup', newname='agroup_')
        self.assertTrue('/agroup_/agroup4' not in fileh)  # see ticket #126
        self.assertTrue('/agroup' not in fileh)
        for newpath in ['/agroup_', '/agroup_/agroup3',
                        '/agroup_/agroup3/agroup4']:
            self.assertTrue(newpath in fileh)
            self.assertEqual(newpath, fileh.get_node(newpath)._v_pathname)
        fileh.close()

    def test10_moveLeaf(self):
        """Checking moving a leave and access it after a close/open."""

        fileh = open_file(
            self.file, mode="r+", node_cache_slots=self.node_cache_slots)
        newgroup = fileh.create_group("/", "newgroup")
        fileh.move_node(fileh.root.anarray, newgroup, 'anarray2')
        fileh.close()

        # Open this file in read-only mode
        fileh = open_file(
            self.file, mode="r", node_cache_slots=self.node_cache_slots)
        # Ensure that the new name exists
        array_ = fileh.root.newgroup.anarray2
        self.assertEqual(array_.name, "anarray2")
        self.assertEqual(array_._v_pathname, "/newgroup/anarray2")
        self.assertEqual(array_._v_depth, 2)
        # Try to get the previous object with the old name
        try:
            fileh.root.anarray
        except LookupError:
            if common.verbose:
                (type, value, traceback) = sys.exc_info()
                print("\nGreat!, the next LookupError was catched!")
                print(value)
        else:
            self.fail("expected an LookupError")
        fileh.close()

    def test10b_moveLeaf(self):
        """Checking moving a leave and access it without a close/open."""

        fileh = open_file(
            self.file, mode="r+", node_cache_slots=self.node_cache_slots)
        newgroup = fileh.create_group("/", "newgroup")
        fileh.move_node(fileh.root.anarray, newgroup, 'anarray2')

        # Ensure that the new name exists
        array_ = fileh.root.newgroup.anarray2
        self.assertEqual(array_.name, "anarray2")
        self.assertEqual(array_._v_pathname, "/newgroup/anarray2")
        self.assertEqual(array_._v_depth, 2)
        # Try to get the previous object with the old name
        try:
            fileh.root.anarray
        except LookupError:
            if common.verbose:
                (type, value, traceback) = sys.exc_info()
                print("\nGreat!, the next LookupError was catched!")
                print(value)
        else:
            self.fail("expected an LookupError")
        fileh.close()

    def test10c_moveLeaf(self):
        """Checking moving Leaves and modify attributes after that."""

        fileh = open_file(
            self.file, mode="r+", node_cache_slots=self.node_cache_slots)
        newgroup = fileh.create_group("/", "newgroup")
        fileh.move_node(fileh.root.anarray, newgroup, 'anarray2')
        array_ = fileh.root.newgroup.anarray2
        array_.attrs.TITLE = "hello"
        # Ensure that the new attribute has been written correctly
        self.assertEqual(array_.title, "hello")
        self.assertEqual(array_.attrs.TITLE, "hello")
        fileh.close()

    def test10d_moveToExistingLeaf(self):
        """Checking moving a leaf to an existing name."""

        # Open this file
        fileh = open_file(
            self.file, mode="r+", node_cache_slots=self.node_cache_slots)
        # Try to get the previous object with the old name
        try:
            fileh.move_node(fileh.root.anarray, fileh.root, 'array')
        except NodeError:
            if common.verbose:
                (type, value, traceback) = sys.exc_info()
                print("\nGreat!, the next NodeError was catched!")
                print(value)
        else:
            self.fail("expected an NodeError")
        fileh.close()

    def test10_2_moveTable(self):
        """Checking moving a table and access it after a close/open."""

        fileh = open_file(
            self.file, mode="r+", node_cache_slots=self.node_cache_slots)
        newgroup = fileh.create_group("/", "newgroup")
        fileh.move_node(fileh.root.atable, newgroup, 'atable2')
        fileh.close()

        # Open this file in read-only mode
        fileh = open_file(
            self.file, mode="r", node_cache_slots=self.node_cache_slots)
        # Ensure that the new name exists
        table_ = fileh.root.newgroup.atable2
        self.assertEqual(table_.name, "atable2")
        self.assertEqual(table_._v_pathname, "/newgroup/atable2")
        self.assertEqual(table_._v_depth, 2)
        # Try to get the previous object with the old name
        try:
            fileh.root.atable
        except LookupError:
            if common.verbose:
                (type, value, traceback) = sys.exc_info()
                print("\nGreat!, the next LookupError was catched!")
                print(value)
        else:
            self.fail("expected an LookupError")
        fileh.close()

    def test10_2b_moveTable(self):
        """Checking moving a table and access it without a close/open."""

        fileh = open_file(
            self.file, mode="r+", node_cache_slots=self.node_cache_slots)
        newgroup = fileh.create_group("/", "newgroup")
        fileh.move_node(fileh.root.atable, newgroup, 'atable2')

        # Ensure that the new name exists
        table_ = fileh.root.newgroup.atable2
        self.assertEqual(table_.name, "atable2")
        self.assertEqual(table_._v_pathname, "/newgroup/atable2")
        self.assertEqual(table_._v_depth, 2)
        # Try to get the previous object with the old name
        try:
            fileh.root.atable
        except LookupError:
            if common.verbose:
                (type, value, traceback) = sys.exc_info()
                print("\nGreat!, the next LookupError was catched!")
                print(value)
        else:
            self.fail("expected an LookupError")
        fileh.close()

    def test10_2b_bis_moveTable(self):
        """Checking moving a table and use cached row without a close/open."""

        fileh = open_file(
            self.file, mode="r+", node_cache_slots=self.node_cache_slots)
        newgroup = fileh.create_group("/", "newgroup")
        # Cache the Row attribute prior to the move
        row = fileh.root.atable.row
        fileh.move_node(fileh.root.atable, newgroup, 'atable2')

        # Ensure that the new name exists
        table_ = fileh.root.newgroup.atable2
        self.assertEqual(table_.name, "atable2")
        self.assertEqual(table_._v_pathname, "/newgroup/atable2")
        self.assertEqual(table_._v_depth, 2)
        # Ensure that cache Row attribute has been updated
        row = table_.row
        self.assertEqual(table_._v_pathname, row.table._v_pathname)
        nrows = table_.nrows
        # Add a new row just to make sure that this works
        row.append()
        table_.flush()
        self.assertEqual(table_.nrows, nrows + 1)
        fileh.close()

    def test10_2c_moveTable(self):
        """Checking moving tables and modify attributes after that."""

        fileh = open_file(
            self.file, mode="r+", node_cache_slots=self.node_cache_slots)
        newgroup = fileh.create_group("/", "newgroup")
        fileh.move_node(fileh.root.atable, newgroup, 'atable2')
        table_ = fileh.root.newgroup.atable2
        table_.attrs.TITLE = "hello"
        # Ensure that the new attribute has been written correctly
        self.assertEqual(table_.title, "hello")
        self.assertEqual(table_.attrs.TITLE, "hello")
        fileh.close()

    def test10_2d_moveToExistingTable(self):
        """Checking moving a table to an existing name."""

        # Open this file
        fileh = open_file(
            self.file, mode="r+", node_cache_slots=self.node_cache_slots)
        # Try to get the previous object with the old name
        try:
            fileh.move_node(fileh.root.atable, fileh.root, 'table')
        except NodeError:
            if common.verbose:
                (type, value, traceback) = sys.exc_info()
                print("\nGreat!, the next NodeError was catched!")
                print(value)
        else:
            self.fail("expected an NodeError")
        fileh.close()

    def test10_2e_moveToExistingTableOverwrite(self):
        """Checking moving a table to an existing name, overwriting it."""

        fileh = open_file(
            self.file, mode="r+", node_cache_slots=self.node_cache_slots)

        srcNode = fileh.root.atable
        fileh.move_node(srcNode, fileh.root, 'table', overwrite=True)
        dstNode = fileh.root.table

        self.assertTrue(srcNode is dstNode)
        fileh.close()

    def test11_moveGroup(self):
        """Checking moving a Group and access it after a close/open."""

        fileh = open_file(
            self.file, mode="r+", node_cache_slots=self.node_cache_slots)
        newgroup = fileh.create_group(fileh.root, 'newgroup')
        fileh.move_node(fileh.root.agroup, newgroup, 'agroup3')
        fileh.close()

        # Open this file in read-only mode
        fileh = open_file(
            self.file, mode="r", node_cache_slots=self.node_cache_slots)
        # Ensure that the new name exists
        group = fileh.root.newgroup.agroup3
        self.assertEqual(group._v_name, "agroup3")
        self.assertEqual(group._v_pathname, "/newgroup/agroup3")
        self.assertEqual(group._v_depth, 2)
        # The children of this group must also be accessible through the
        # new name path
        group2 = fileh.get_node("/newgroup/agroup3/agroup3")
        self.assertEqual(group2._v_name, "agroup3")
        self.assertEqual(group2._v_pathname, "/newgroup/agroup3/agroup3")
        self.assertEqual(group2._v_depth, 3)
        # Try to get the previous object with the old name
        try:
            fileh.root.agroup
        except LookupError:
            if common.verbose:
                (type, value, traceback) = sys.exc_info()
                print("\nGreat!, the next LookupError was catched!")
                print(value)
        else:
            self.fail("expected an LookupError")
        # Try to get a child with the old pathname
        try:
            fileh.get_node("/agroup/agroup3")
        except LookupError:
            if common.verbose:
                (type, value, traceback) = sys.exc_info()
                print("\nGreat!, the next LookupError was catched!")
                print(value)
        else:
            self.fail("expected an LookupError")
        fileh.close()

    def test11b_moveGroup(self):
        """Checking moving a Group and access it immediately."""

        fileh = open_file(
            self.file, mode="r+", node_cache_slots=self.node_cache_slots)
        newgroup = fileh.create_group(fileh.root, 'newgroup')
        fileh.move_node(fileh.root.agroup, newgroup, 'agroup3')
        # Ensure that the new name exists
        group = fileh.root.newgroup.agroup3
        self.assertEqual(group._v_name, "agroup3")
        self.assertEqual(group._v_pathname, "/newgroup/agroup3")
        self.assertEqual(group._v_depth, 2)
        # The children of this group must also be accessible through the
        # new name path
        group2 = fileh.get_node("/newgroup/agroup3/agroup3")
        self.assertEqual(group2._v_name, "agroup3")
        self.assertEqual(group2._v_pathname, "/newgroup/agroup3/agroup3")
        self.assertEqual(group2._v_depth, 3)
        # Try to get the previous object with the old name
        try:
            fileh.root.agroup
        except LookupError:
            if common.verbose:
                (type, value, traceback) = sys.exc_info()
                print("\nGreat!, the next LookupError was catched!")
                print(value)
        else:
            self.fail("expected an LookupError")
        # Try to get a child with the old pathname
        try:
            fileh.get_node("/agroup/agroup3")
        except LookupError:
            if common.verbose:
                (type, value, traceback) = sys.exc_info()
                print("\nGreat!, the next LookupError was catched!")
                print(value)
        else:
            self.fail("expected an LookupError")
        fileh.close()

    def test11c_moveGroup(self):
        """Checking moving a Group and modify attributes afterwards."""

        fileh = open_file(
            self.file, mode="r+", node_cache_slots=self.node_cache_slots)
        newgroup = fileh.create_group(fileh.root, 'newgroup')
        fileh.move_node(fileh.root.agroup, newgroup, 'agroup3')

        # Ensure that we can modify attributes in the new group
        group = fileh.root.newgroup.agroup3
        group._v_attrs.TITLE = "Hello"
        group._v_attrs.hola = "Hello"
        self.assertEqual(group._v_title, "Hello")
        self.assertEqual(group._v_attrs.TITLE, "Hello")
        self.assertEqual(group._v_attrs.hola, "Hello")
        fileh.close()

    def test11d_moveToExistingGroup(self):
        """Checking moving a group to an existing name."""

        # Open this file
        fileh = open_file(
            self.file, mode="r+", node_cache_slots=self.node_cache_slots)
        # Try to get the previous object with the old name
        try:
            fileh.move_node(fileh.root.agroup, fileh.root, 'agroup2')
        except NodeError:
            if common.verbose:
                (type, value, traceback) = sys.exc_info()
                print("\nGreat!, the next NodeError was catched!")
                print(value)
        else:
            self.fail("expected an NodeError")
        fileh.close()

    def test11e_moveToExistingGroupOverwrite(self):
        """Checking moving a group to an existing name, overwriting it."""

        fileh = open_file(
            self.file, mode="r+", node_cache_slots=self.node_cache_slots)

        # agroup2 -> agroup
        srcNode = fileh.root.agroup2
        fileh.move_node(srcNode, fileh.root, 'agroup', overwrite=True)
        dstNode = fileh.root.agroup

        self.assertTrue(srcNode is dstNode)
        fileh.close()

    def test12a_moveNodeOverItself(self):
        """Checking moving a node over itself."""

        fileh = open_file(
            self.file, mode="r+", node_cache_slots=self.node_cache_slots)

        # array -> array
        srcNode = fileh.root.array
        fileh.move_node(srcNode, fileh.root, 'array')
        dstNode = fileh.root.array

        self.assertTrue(srcNode is dstNode)
        fileh.close()

    def test12b_moveGroupIntoItself(self):
        """Checking moving a group into itself."""

        # Open this file
        fileh = open_file(
            self.file, mode="r+", node_cache_slots=self.node_cache_slots)
        try:
            # agroup2 -> agroup2/
            fileh.move_node(fileh.root.agroup2, fileh.root.agroup2)
        except NodeError:
            if common.verbose:
                (type, value, traceback) = sys.exc_info()
                print("\nGreat!, the next NodeError was catched!")
                print(value)
        else:
            self.fail("expected an NodeError")
        fileh.close()

    def test13a_copyLeaf(self):
        "Copying a leaf."

        fileh = open_file(
            self.file, mode="r+", node_cache_slots=self.node_cache_slots)

        # array => agroup2/
        new_node = fileh.copy_node(fileh.root.array, fileh.root.agroup2)
        dstNode = fileh.root.agroup2.array

        self.assertTrue(new_node is dstNode)
        fileh.close()

    def test13b_copyGroup(self):
        "Copying a group."

        fileh = open_file(
            self.file, mode="r+", node_cache_slots=self.node_cache_slots)

        # agroup2 => agroup/
        new_node = fileh.copy_node(fileh.root.agroup2, fileh.root.agroup)
        dstNode = fileh.root.agroup.agroup2

        self.assertTrue(new_node is dstNode)
        fileh.close()

    def test13c_copyGroupSelf(self):
        "Copying a group into itself."

        fileh = open_file(
            self.file, mode="r+", node_cache_slots=self.node_cache_slots)

        # agroup2 => agroup2/
        new_node = fileh.copy_node(fileh.root.agroup2, fileh.root.agroup2)
        dstNode = fileh.root.agroup2.agroup2

        self.assertTrue(new_node is dstNode)
        fileh.close()

    def test13d_copyGroupRecursive(self):
        "Recursively copying a group."

        fileh = open_file(
            self.file, mode="r+", node_cache_slots=self.node_cache_slots)

        # agroup => agroup2/
        new_node = fileh.copy_node(
            fileh.root.agroup, fileh.root.agroup2, recursive=True)
        dstNode = fileh.root.agroup2.agroup

        self.assertTrue(new_node is dstNode)
        dstChild1 = dstNode.anarray1
        self.assertTrue(dstChild1 is not None)
        dstChild2 = dstNode.anarray2
        self.assertTrue(dstChild2 is not None)
        dstChild3 = dstNode.agroup3
        self.assertTrue(dstChild3 is not None)
        fileh.close()

    def test13e_copyRootRecursive(self):
        "Recursively copying the root group into the root of another file."

        fileh = open_file(
            self.file, mode="r+", node_cache_slots=self.node_cache_slots)
        file2 = tempfile.mktemp(".h5")
        fileh2 = open_file(
            file2, mode="w", node_cache_slots=self.node_cache_slots)

        # fileh.root => fileh2.root
        new_node = fileh.copy_node(
            fileh.root, fileh2.root, recursive=True)
        dstNode = fileh2.root

        self.assertTrue(new_node is dstNode)
        self.assertTrue("/agroup" in fileh2)
        self.assertTrue("/agroup/anarray1" in fileh2)
        self.assertTrue("/agroup/agroup3" in fileh2)

        fileh.close()
        fileh2.close()
        os.remove(file2)

    def test13f_copyRootRecursive(self):
        "Recursively copying the root group into a group in another file."

        fileh = open_file(
            self.file, mode="r+", node_cache_slots=self.node_cache_slots)
        file2 = tempfile.mktemp(".h5")
        fileh2 = open_file(
            file2, mode="w", node_cache_slots=self.node_cache_slots)
        fileh2.create_group('/', 'agroup2')

        # fileh.root => fileh2.root.agroup2
        new_node = fileh.copy_node(
            fileh.root, fileh2.root.agroup2, recursive=True)
        dstNode = fileh2.root.agroup2

        self.assertTrue(new_node is dstNode)
        self.assertTrue("/agroup2/agroup" in fileh2)
        self.assertTrue("/agroup2/agroup/anarray1" in fileh2)
        self.assertTrue("/agroup2/agroup/agroup3" in fileh2)

        fileh.close()
        fileh2.close()
        os.remove(file2)

    def test13g_copyRootItself(self):
        "Recursively copying the root group into itself."

        fileh = open_file(
            self.file, mode="r+", node_cache_slots=self.node_cache_slots)
        agroup2 = fileh.root
        self.assertTrue(agroup2 is not None)

        # fileh.root => fileh.root
        self.assertRaises(IOError, fileh.copy_node,
                          fileh.root, fileh.root, recursive=True)
        fileh.close()

    def test14a_copyNodeExisting(self):
        "Copying over an existing node."

        fileh = open_file(
            self.file, mode="r+", node_cache_slots=self.node_cache_slots)
        try:
            # agroup2 => agroup
            fileh.copy_node(fileh.root.agroup2, newname='agroup')
        except NodeError:
            if common.verbose:
                (type, value, traceback) = sys.exc_info()
                print("\nGreat!, the next NodeError was catched!")
                print(value)
        else:
            self.fail("expected an NodeError")
        fileh.close()

    def test14b_copyNodeExistingOverwrite(self):
        "Copying over an existing node, overwriting it."

        fileh = open_file(
            self.file, mode="r+", node_cache_slots=self.node_cache_slots)

        # agroup2 => agroup
        new_node = fileh.copy_node(fileh.root.agroup2, newname='agroup',
                                   overwrite=True)
        dstNode = fileh.root.agroup

        self.assertTrue(new_node is dstNode)
        fileh.close()

    def test14b2_copyNodeExistingOverwrite(self):
        "Copying over an existing node in other file, overwriting it."

        fileh = open_file(
            self.file, mode="r+", node_cache_slots=self.node_cache_slots)

        file2 = tempfile.mktemp(".h5")
        fileh2 = open_file(
            file2, mode="w", node_cache_slots=self.node_cache_slots)

        # file1:/anarray1 => file2:/anarray1
        new_node = fileh.copy_node(fileh.root.agroup.anarray1,
                                   newparent=fileh2.root)
        # file1:/ => file2:/
        new_node = fileh.copy_node(fileh.root, fileh2.root,
                                   overwrite=True, recursive=True)
        dstNode = fileh2.root

        self.assertTrue(new_node is dstNode)
        fileh.close()
        fileh2.close()
        os.remove(file2)

    def test14c_copyNodeExistingSelf(self):
        "Copying over self."

        fileh = open_file(
            self.file, mode="r+", node_cache_slots=self.node_cache_slots)
        try:
            # agroup => agroup
            fileh.copy_node(fileh.root.agroup, newname='agroup')
        except NodeError:
            if common.verbose:
                (type, value, traceback) = sys.exc_info()
                print("\nGreat!, the next NodeError was catched!")
                print(value)
        else:
            self.fail("expected an NodeError")
        fileh.close()

    def test14d_copyNodeExistingOverwriteSelf(self):
        "Copying over self, trying to overwrite."

        fileh = open_file(
            self.file, mode="r+", node_cache_slots=self.node_cache_slots)
        try:
            # agroup => agroup
            fileh.copy_node(
                fileh.root.agroup, newname='agroup', overwrite=True)
        except NodeError:
            if common.verbose:
                (type, value, traceback) = sys.exc_info()
                print("\nGreat!, the next NodeError was catched!")
                print(value)
        else:
            self.fail("expected an NodeError")
        fileh.close()

    def test14e_copyGroupSelfRecursive(self):
        "Recursively copying a group into itself."

        fileh = open_file(
            self.file, mode="r+", node_cache_slots=self.node_cache_slots)
        try:
            # agroup => agroup/
            fileh.copy_node(
                fileh.root.agroup, fileh.root.agroup, recursive=True)
        except NodeError:
            if common.verbose:
                (type, value, traceback) = sys.exc_info()
                print("\nGreat!, the next NodeError was catched!")
                print(value)
        else:
            self.fail("expected an NodeError")
        fileh.close()

    def test15a_oneStepMove(self):
        "Moving and renaming a node in a single action."

        fileh = open_file(
            self.file, mode="r+", node_cache_slots=self.node_cache_slots)

        # anarray1 -> agroup/array
        srcNode = fileh.root.anarray1
        fileh.move_node(srcNode, fileh.root.agroup, 'array')
        dstNode = fileh.root.agroup.array

        self.assertTrue(srcNode is dstNode)
        fileh.close()

    def test15b_oneStepCopy(self):
        "Copying and renaming a node in a single action."

        fileh = open_file(
            self.file, mode="r+", node_cache_slots=self.node_cache_slots)

        # anarray1 => agroup/array
        new_node = fileh.copy_node(
            fileh.root.anarray1, fileh.root.agroup, 'array')
        dstNode = fileh.root.agroup.array

        self.assertTrue(new_node is dstNode)
        fileh.close()

    def test16a_fullCopy(self):
        "Copying full data and user attributes."

        fileh = open_file(
            self.file, mode="r+", node_cache_slots=self.node_cache_slots)

        # agroup => groupcopy
        srcNode = fileh.root.agroup
        new_node = fileh.copy_node(
            srcNode, newname='groupcopy', recursive=True)
        dstNode = fileh.root.groupcopy

        self.assertTrue(new_node is dstNode)
        self.assertEqual(srcNode._v_attrs.testattr, dstNode._v_attrs.testattr)
        self.assertEqual(
            srcNode.anarray1.attrs.testattr, dstNode.anarray1.attrs.testattr)
        self.assertEqual(srcNode.anarray1.read(), dstNode.anarray1.read())
        fileh.close()

    def test16b_partialCopy(self):
        "Copying partial data and no user attributes."

        fileh = open_file(
            self.file, mode="r+", node_cache_slots=self.node_cache_slots)

        # agroup => groupcopy
        srcNode = fileh.root.agroup
        new_node = fileh.copy_node(
            srcNode, newname='groupcopy',
            recursive=True, copyuserattrs=False,
            start=0, stop=5, step=2)
        dstNode = fileh.root.groupcopy

        self.assertTrue(new_node is dstNode)
        self.assertFalse(hasattr(dstNode._v_attrs, 'testattr'))
        self.assertFalse(hasattr(dstNode.anarray1.attrs, 'testattr'))
        self.assertEqual(srcNode.anarray1.read()[
                         0:5:2], dstNode.anarray1.read())
        fileh.close()

    def test16c_fullCopy(self):
        "Copying full data and user attributes (from file to file)."

        fileh = open_file(
            self.file, mode="r+", node_cache_slots=self.node_cache_slots)

        file2 = tempfile.mktemp(".h5")
        fileh2 = open_file(
            file2, mode="w", node_cache_slots=self.node_cache_slots)

        # file1:/ => file2:groupcopy
        srcNode = fileh.root
        new_node = fileh.copy_node(
            srcNode, fileh2.root, newname='groupcopy', recursive=True)
        dstNode = fileh2.root.groupcopy

        self.assertTrue(new_node is dstNode)
        self.assertEqual(srcNode._v_attrs.testattr, dstNode._v_attrs.testattr)
        self.assertEqual(
            srcNode.agroup.anarray1.attrs.testattr,
            dstNode.agroup.anarray1.attrs.testattr)
        self.assertEqual(srcNode.agroup.anarray1.read(),
                         dstNode.agroup.anarray1.read())

        fileh.close()
        fileh2.close()
        os.remove(file2)

    def test17a_CopyChunkshape(self):
        "Copying dataset with a chunkshape."

        fileh = open_file(
            self.file, mode="r+", node_cache_slots=self.node_cache_slots)
        srcTable = fileh.root.table
        newTable = fileh.copy_node(
            srcTable, newname='tablecopy', chunkshape=11)

        self.assertEqual(newTable.chunkshape, (11,))
        self.assertNotEqual(srcTable.chunkshape, newTable.chunkshape)
        fileh.close()

    def test17b_CopyChunkshape(self):
        "Copying dataset with a chunkshape with 'keep' value."

        fileh = open_file(
            self.file, mode="r+", node_cache_slots=self.node_cache_slots)
        srcTable = fileh.root.table
        newTable = fileh.copy_node(
            srcTable, newname='tablecopy', chunkshape='keep')

        self.assertEqual(srcTable.chunkshape, newTable.chunkshape)
        fileh.close()

    def test17c_CopyChunkshape(self):
        "Copying dataset with a chunkshape with 'auto' value."

        fileh = open_file(
            self.file, mode="r+", node_cache_slots=self.node_cache_slots)
        srcTable = fileh.root.table
        newTable = fileh.copy_node(
            srcTable, newname='tablecopy', chunkshape=11)
        newTable2 = fileh.copy_node(
            newTable, newname='tablecopy2', chunkshape='auto')

        self.assertEqual(srcTable.chunkshape, newTable2.chunkshape)
        fileh.close()

    def test18_closedRepr(self):
        "Representing a closed node as a string."
        fileh = open_file(
            self.file, node_cache_slots=self.node_cache_slots)
        for node in [fileh.root.agroup, fileh.root.anarray]:
            node._f_close()
            self.assertTrue('closed' in str(node))
            self.assertTrue('closed' in repr(node))
        fileh.close()

    def test19_fileno(self):
        """Checking that the 'fileno()' method works."""

        # Open the old HDF5 file
        fileh = open_file(
            self.file, mode="r", node_cache_slots=self.node_cache_slots)
        # Get the file descriptor for this file
        fd = fileh.fileno()
        if common.verbose:
            print("Value of fileno():", fd)
        self.assertTrue(fd >= 0)
        fileh.close()


class NodeCacheOpenFile(OpenFileTestCase):
    node_cache_slots = NODE_CACHE_SLOTS


class NoNodeCacheOpenFile(OpenFileTestCase):
    node_cache_slots = 0


class DictNodeCacheOpenFile(OpenFileTestCase):
    node_cache_slots = -NODE_CACHE_SLOTS


class CheckFileTestCase(common.PyTablesTestCase):

    def test00_isHDF5File(self):
        """Checking is_hdf5_file function (TRUE case)"""

        # Create a PyTables file (and by so, an HDF5 file)
        file = tempfile.mktemp(".h5")
        fileh = open_file(file, mode="w")
        fileh.create_array(fileh.root, 'array', [
                           1, 2], title="Title example")

        # For this method to run, it needs a closed file
        fileh.close()

        # When file has an HDF5 format, always returns 1
        if common.verbose:
            print("\nisHDF5File(%s) ==> %d" % (file, is_hdf5_file(file)))
        self.assertEqual(is_hdf5_file(file), 1)

        # Then, delete the file
        os.remove(file)

    def test01_isHDF5File(self):
        """Checking is_hdf5_file function (FALSE case)"""

        # Create a regular (text) file
        file = tempfile.mktemp(".h5")
        fileh = open(file, "w")
        fileh.write("Hello!")
        fileh.close()

        version = is_hdf5_file(file)
        # When file is not an HDF5 format, always returns 0 or
        # negative value
        self.assertTrue(version <= 0)

        # Then, delete the file
        os.remove(file)

    def test01x_isHDF5File_nonexistent(self):
        """Identifying a nonexistent HDF5 file."""
        self.assertRaises(IOError, is_hdf5_file, 'nonexistent')

    def test01x_isHDF5File_unreadable(self):
        """Identifying an unreadable HDF5 file."""

        if hasattr(os, 'getuid') and os.getuid() != 0:
            h5fname = tempfile.mktemp(suffix='.h5')
            open_file(h5fname, 'w').close()
            try:
                os.chmod(h5fname, 0)  # no permissions at all
                self.assertRaises(IOError, is_hdf5_file, h5fname)
            finally:
                os.remove(h5fname)

    def test02_isPyTablesFile(self):
        """Checking is_pytables_file function (TRUE case)"""

        # Create a PyTables file
        file = tempfile.mktemp(".h5")
        fileh = open_file(file, mode="w")
        fileh.create_array(fileh.root, 'array', [
                           1, 2], title="Title example")

        # For this method to run, it needs a closed file
        fileh.close()

        version = is_pytables_file(file)
        # When file has a PyTables format, always returns "1.0" string or
        # greater
        if common.verbose:
            print()
            print("\nPyTables format version number ==> %s" % version)
        self.assertTrue(version >= "1.0")

        # Then, delete the file
        os.remove(file)

    def test03_isPyTablesFile(self):
        """Checking is_pytables_file function (FALSE case)"""

        # Create a regular (text) file
        file = tempfile.mktemp(".h5")
        fileh = open(file, "w")
        fileh.write("Hello!")
        fileh.close()

        version = is_pytables_file(file)
        # When file is not a PyTables format, always returns 0 or
        # negative value
        if common.verbose:
            print()
            print("\nPyTables format version number ==> %s" % version)
        self.assertTrue(version is None)

        # Then, delete the file
        os.remove(file)

    def test04_openGenericHDF5File(self):
        """Checking opening of a generic HDF5 file."""

        # Open an existing generic HDF5 file
        fileh = open_file(self._testFilename("ex-noattr.h5"), mode="r")

        # Check for some objects inside

        # A group
        columns = fileh.get_node("/columns", classname="Group")
        self.assertEqual(columns._v_name, "columns")

        # An Array
        array_ = fileh.get_node(columns, "TDC", classname="Array")
        self.assertEqual(array_._v_name, "TDC")

        # (The new LRU code defers the appearance of a warning to this point).

        # Here comes an Array of H5T_ARRAY type
        ui = fileh.get_node(columns, "pressure", classname="Array")
        self.assertEqual(ui._v_name, "pressure")
        if common.verbose:
            print("Array object with type H5T_ARRAY -->", repr(ui))
            print("Array contents -->", ui[:])

        # A Table
        table = fileh.get_node("/detector", "table", classname="Table")
        self.assertEqual(table._v_name, "table")

        fileh.close()

    def test04b_UnImplementedOnLoading(self):
        """Checking failure loading resulting in an ``UnImplemented`` node."""

        ############### Note for developers ###############################
        # This test fails if you have the line:                           #
        # ##return ChildClass(self, childname)  # uncomment for debugging #
        # uncommented in Group.py!                                        #
        ###################################################################

        h5file = open_file(self._testFilename('smpl_unsupptype.h5'))
        try:
            node = self.assertWarns(
                UserWarning, h5file.get_node, '/CompoundChunked')
            self.assertTrue(isinstance(node, UnImplemented))
        finally:
            h5file.close()

    def test04c_UnImplementedScalar(self):
        """Checking opening of HDF5 files containing scalar dataset of
        UnImlemented type."""

        h5file = open_file(self._testFilename("scalar.h5"))
        try:
            node = self.assertWarns(
                UserWarning, h5file.get_node, '/variable length string')
            self.assertTrue(isinstance(node, UnImplemented))
        finally:
            h5file.close()

    def test05_copyUnimplemented(self):
        """Checking that an UnImplemented object cannot be copied."""

        # Open an existing generic HDF5 file
        fileh = open_file(self._testFilename("smpl_unsupptype.h5"), mode="r")
        ui = self.assertWarns(
            UserWarning, fileh.get_node, '/CompoundChunked')
        self.assertEqual(ui._v_name, 'CompoundChunked')
        if common.verbose:
            print("UnImplement object -->", repr(ui))

        # Check that it cannot be copied to another file
        file2 = tempfile.mktemp(".h5")
        fileh2 = open_file(file2, mode="w")
        # Force the userwarning to issue an error
        warnings.filterwarnings("error", category=UserWarning)
        try:
            ui.copy(fileh2.root, "newui")
        except UserWarning:
            if common.verbose:
                (type, value, traceback) = sys.exc_info()
                print("\nGreat!, the next UserWarning was catched:")
                print(value)
        else:
            self.fail("expected an UserWarning")

        # Reset the warnings
        # Be careful with that, because this enables all the warnings
        # on the rest of the tests!
        # warnings.resetwarnings()
        # better use:
        warnings.filterwarnings("default", category=UserWarning)

        # Delete the new (empty) file
        fileh2.close()
        os.remove(file2)

        fileh.close()

    # The next can be used to check the copy of Array objects with H5T_ARRAY
    # in the future
    def _test05_copyUnimplemented(self):
        """Checking that an UnImplemented object cannot be copied."""

        # Open an existing generic HDF5 file
        # We don't need to wrap this in a try clause because
        # it has already been tried and the warning will not happen again
        fileh = open_file(self._testFilename("ex-noattr.h5"), mode="r")
        # An unsupported object (the deprecated H5T_ARRAY type in
        # Array, from pytables 0.8 on)
        ui = fileh.get_node(fileh.root.columns, "pressure")
        self.assertEqual(ui._v_name, "pressure")
        if common.verbose:
            print("UnImplement object -->", repr(ui))

        # Check that it cannot be copied to another file
        file2 = tempfile.mktemp(".h5")
        fileh2 = open_file(file2, mode="w")
        # Force the userwarning to issue an error
        warnings.filterwarnings("error", category=UserWarning)
        try:
            ui.copy(fileh2.root, "newui")
        except UserWarning:
            if common.verbose:
                (type, value, traceback) = sys.exc_info()
                print("\nGreat!, the next UserWarning was catched:")
                print(value)
        else:
            self.fail("expected an UserWarning")

        # Reset the warnings
        # Be careful with that, because this enables all the warnings
        # on the rest of the tests!
        # warnings.resetwarnings()
        # better use:
        warnings.filterwarnings("default", category=UserWarning)

        # Delete the new (empty) file
        fileh2.close()
        os.remove(file2)

        fileh.close()


class ThreadingTestCase(common.TempFileMixin, common.PyTablesTestCase):
    def setUp(self):
        super(ThreadingTestCase, self).setUp()
        self.h5file.create_carray('/', 'test_array', tables.Int64Atom(),
                                  (200, 300))
        self.h5file.close()

    def test(self):
        filename = self.h5fname

        def run(filename, q):
            try:
                f = tables.open_file(filename, mode='r')
                arr = f.root.test_array[8:12, 18:22]
                assert arr.max() == arr.min() == 0
                f.close()
            except Exception as e:
                q.put(sys.exc_info())
            else:
                q.put('OK')

        threads = []
        q = Queue.Queue()
        for i in xrange(10):
            t = threading.Thread(target=run, args=(filename, q))
            t.start()
            threads.append(t)

        for i in xrange(10):
            self.assertEqual(q.get(), 'OK')

        for t in threads:
            t.join()


class PythonAttrsTestCase(common.TempFileMixin, common.PyTablesTestCase):

    """Test interactions of Python attributes and child nodes."""

    def test00_attrOverChild(self):
        """Setting a Python attribute over a child node."""

        root = self.h5file.root

        # Create ``/test`` and overshadow it with ``root.test``.
        child = self.h5file.create_array(root, 'test', [1])
        attr = 'foobar'
        self.assertWarns(NaturalNameWarning,
                         setattr, root, 'test', attr)

        self.assertTrue(root.test is attr)
        self.assertTrue(root._f_get_child('test') is child)

        # Now bring ``/test`` again to light.
        del root.test

        self.assertTrue(root.test is child)

        # Now there is no *attribute* named ``test``.
        self.assertRaises(AttributeError,
                          delattr, root, 'test')

    def test01_childUnderAttr(self):
        """Creating a child node under a Python attribute."""

        h5file = self.h5file
        root = h5file.root

        # Create ``root.test`` and an overshadowed ``/test``.
        attr = 'foobar'
        root.test = attr
        self.assertWarns(NaturalNameWarning,
                         h5file.create_array, root, 'test', [1])
        child = h5file.get_node('/test')

        self.assertTrue(root.test is attr)
        self.assertTrue(root._f_get_child('test') is child)

        # Now bring ``/test`` again to light.
        del root.test

        self.assertTrue(root.test is child)

        # Now there is no *attribute* named ``test``.
        self.assertRaises(AttributeError,
                          delattr, root, 'test')

    def test02_nodeAttrInLeaf(self):
        """Assigning a ``Node`` value as an attribute to a ``Leaf``."""

        h5file = self.h5file

        array1 = h5file.create_array('/', 'array1', [1])
        array2 = h5file.create_array('/', 'array2', [1])

        # This may make the garbage collector work a little.
        array1.array2 = array2
        array2.array1 = array1

        # Check the assignments.
        self.assertTrue(array1.array2 is array2)
        self.assertTrue(array2.array1 is array1)
        self.assertRaises(NoSuchNodeError,  # ``/array1`` is not a group
                          h5file.get_node, '/array1/array2')
        self.assertRaises(NoSuchNodeError,  # ``/array2`` is not a group
                          h5file.get_node, '/array2/array3')

    def test03_nodeAttrInGroup(self):
        """Assigning a ``Node`` value as an attribute to a ``Group``."""

        h5file = self.h5file
        root = h5file.root

        array = h5file.create_array('/', 'array', [1])

        # Assign the array to a pair of attributes,
        # one of them overshadowing the original.
        root.arrayAlias = array
        self.assertWarns(NaturalNameWarning,
                         setattr, root, 'array', array)

        # Check the assignments.
        self.assertTrue(root.arrayAlias is array)
        self.assertTrue(root.array is array)
        self.assertRaises(NoSuchNodeError, h5file.get_node, '/arrayAlias')
        self.assertTrue(h5file.get_node('/array') is array)

        # Remove the attribute overshadowing the child.
        del root.array
        # Now there is no *attribute* named ``array``.
        self.assertRaises(AttributeError,
                          delattr, root, 'array')


class StateTestCase(common.TempFileMixin, common.PyTablesTestCase):

    """Test that ``File`` and ``Node`` operations check their state (open or
    closed, readable or writable) before proceeding."""

    def test00_fileCopyFileClosed(self):
        """Test copying a closed file."""

        h5cfname = tempfile.mktemp(suffix='.h5')
        self.h5file.close()

        try:
            self.assertRaises(ClosedFileError,
                              self.h5file.copy_file, h5cfname)
        finally:
            if os.path.exists(h5cfname):
                os.remove(h5fcname)
                self.fail("a (maybe incomplete) copy "
                          "of a closed file was created")

    def test01_fileCloseClosed(self):
        """Test closing an already closed file."""

        self.h5file.close()

        try:
            self.h5file.close()
        except ClosedFileError:
            self.fail("could not close an already closed file")

    def test02_fileFlushClosed(self):
        """Test flushing a closed file."""

        self.h5file.close()
        self.assertRaises(ClosedFileError, self.h5file.flush)

    def test03_fileFlushRO(self):
        """Flushing a read-only file."""

        self._reopen('r')

        try:
            self.h5file.flush()
        except FileModeError:
            self.fail("could not flush a read-only file")

    def test04_fileCreateNodeClosed(self):
        """Test creating a node in a closed file."""

        self.h5file.close()
        self.assertRaises(ClosedFileError,
                          self.h5file.create_group, '/', 'test')

    def test05_fileCreateNodeRO(self):
        """Test creating a node in a read-only file."""

        self._reopen('r')
        self.assertRaises(FileModeError,
                          self.h5file.create_group, '/', 'test')

    def test06_fileRemoveNodeClosed(self):
        """Test removing a node from a closed file."""

        self.h5file.create_group('/', 'test')
        self.h5file.close()
        self.assertRaises(ClosedFileError,
                          self.h5file.remove_node, '/', 'test')

    def test07_fileRemoveNodeRO(self):
        """Test removing a node from a read-only file."""

        self.h5file.create_group('/', 'test')
        self._reopen('r')
        self.assertRaises(FileModeError,
                          self.h5file.remove_node, '/', 'test')

    def test08_fileMoveNodeClosed(self):
        """Test moving a node in a closed file."""

        self.h5file.create_group('/', 'test1')
        self.h5file.create_group('/', 'test2')
        self.h5file.close()
        self.assertRaises(ClosedFileError,
                          self.h5file.move_node, '/test1', '/', 'test2')

    def test09_fileMoveNodeRO(self):
        """Test moving a node in a read-only file."""

        self.h5file.create_group('/', 'test1')
        self.h5file.create_group('/', 'test2')
        self._reopen('r')
        self.assertRaises(FileModeError,
                          self.h5file.move_node, '/test1', '/', 'test2')

    def test10_fileCopyNodeClosed(self):
        """Test copying a node in a closed file."""

        self.h5file.create_group('/', 'test1')
        self.h5file.create_group('/', 'test2')
        self.h5file.close()
        self.assertRaises(ClosedFileError,
                          self.h5file.copy_node, '/test1', '/', 'test2')

    def test11_fileCopyNodeRO(self):
        """Test copying a node in a read-only file."""

        self.h5file.create_group('/', 'test1')
        self._reopen('r')
        self.assertRaises(FileModeError,
                          self.h5file.copy_node, '/test1', '/', 'test2')

    def test13_fileGetNodeClosed(self):
        """Test getting a node from a closed file."""

        self.h5file.create_group('/', 'test')
        self.h5file.close()
        self.assertRaises(ClosedFileError, self.h5file.get_node, '/test')

    def test14_fileWalkNodesClosed(self):
        """Test walking a closed file."""

        self.h5file.create_group('/', 'test1')
        self.h5file.create_group('/', 'test2')
        self.h5file.close()
        self.assertRaises(ClosedFileError, self.h5file.walk_nodes().next)

    def test15_fileAttrClosed(self):
        """Test setting and deleting a node attribute in a closed file."""

        self.h5file.create_group('/', 'test')
        self.h5file.close()
        self.assertRaises(ClosedFileError,
                          self.h5file.set_node_attr, '/test', 'foo', 'bar')
        self.assertRaises(ClosedFileError,
                          self.h5file.del_node_attr, '/test', 'foo')

    def test16_fileAttrRO(self):
        """Test setting and deleting a node attribute in a read-only file."""

        self.h5file.create_group('/', 'test')
        self.h5file.set_node_attr('/test', 'foo', 'foo')
        self._reopen('r')
        self.assertRaises(FileModeError,
                          self.h5file.set_node_attr, '/test', 'foo', 'bar')
        self.assertRaises(FileModeError,
                          self.h5file.del_node_attr, '/test', 'foo')

    def test17_fileUndoClosed(self):
        """Test undo operations in a closed file."""

        self.h5file.enable_undo()
        self.h5file.create_group('/', 'test2')
        self.h5file.close()
        self.assertRaises(ClosedFileError, self.h5file.is_undo_enabled)
        self.assertRaises(ClosedFileError, self.h5file.get_current_mark)
        self.assertRaises(ClosedFileError, self.h5file.undo)
        self.assertRaises(ClosedFileError, self.h5file.disable_undo)

    def test18_fileUndoRO(self):
        """Test undo operations in a read-only file."""

        self.h5file.enable_undo()
        self.h5file.create_group('/', 'test')
        self._reopen('r')
        self.assertEqual(self.h5file._undoEnabled, False)
        # self.assertRaises(FileModeError, self.h5file.undo)
        # self.assertRaises(FileModeError, self.h5file.disable_undo)

    def test19a_getNode(self):
        """Test getting a child of a closed node."""

        g1 = self.h5file.create_group('/', 'g1')
        g2 = self.h5file.create_group('/g1', 'g2')

        # Close this *object* so that it should not be used.
        g1._f_close()
        self.assertRaises(ClosedNodeError, g1._f_get_child, 'g2')

        # Getting a node by its closed object is not allowed.
        self.assertRaises(ClosedNodeError,
                          self.h5file.get_node, g1)

        # Going through that *node* should reopen it automatically.
        try:
            g2_ = self.h5file.get_node('/g1/g2')
        except ClosedNodeError:
            self.fail("closed parent group has not been reopened")

        # Already open nodes should be closed now, but not the new ones.
        self.assertTrue(g2._v_isopen is False,
                        "open child of closed group has not been closed")
        self.assertTrue(g2_._v_isopen is True,
                        "open child of closed group has not been closed")

        # And existing closed ones should remain closed, but not the new ones.
        g1_ = self.h5file.get_node('/g1')
        self.assertTrue(g1._v_isopen is False,
                        "already closed group is not closed anymore")
        self.assertTrue(g1_._v_isopen is True,
                        "newly opened group is still closed")

    def test19b_getNode(self):
        """Test getting a node that does not start with a slash ('/')."""

        # Create an array in the root
        self.h5file.create_array('/', 'array', [1, 2], title="Title example")

        # Get the array without specifying a leading slash
        self.assertRaises(NameError, self.h5file.get_node, "array")

    def test20_removeNode(self):
        """Test removing a closed node."""

        # This test is a little redundant once we know that ``File.get_node()``
        # will reload a closed node, but anyway...

        group = self.h5file.create_group('/', 'group')
        array = self.h5file.create_array('/group', 'array', [1])

        # The closed *object* can not be used.
        group._f_close()
        self.assertRaises(ClosedNodeError, group._f_remove)
        self.assertRaises(ClosedNodeError, self.h5file.remove_node, group)

        # Still, the *node* is reloaded when necessary.
        try:
            self.h5file.remove_node('/group', recursive=True)
        except ClosedNodeError:
            self.fail("closed node has not been reloaded")

        # Objects of descendent removed nodes
        # should have been automatically closed when removed.
        self.assertRaises(ClosedNodeError, array._f_remove)

        self.assertTrue('/group/array' not in self.h5file)  # just in case
        self.assertTrue('/group' not in self.h5file)  # just in case

    def test21_attrsOfNode(self):
        """Test manipulating the attributes of a closed node."""

        node = self.h5file.create_group('/', 'test')
        nodeAttrs = node._v_attrs

        nodeAttrs.test = attr = 'foo'

        node._f_close()
        self.assertRaises(ClosedNodeError, getattr, node, '_v_attrs')
        # The design of ``AttributeSet`` does not yet allow this test.
        ## self.assertRaises(ClosedNodeError, getattr, nodeAttrs, 'test')

        self.assertEqual(self.h5file.get_node_attr('/test', 'test'), attr)

    def test21b_attrsOfNode(self):
        """Test manipulating the attributes of a node in a read-only file."""

        self.h5file.create_group('/', 'test')
        self.h5file.set_node_attr('/test', 'test', 'foo')

        self._reopen('r')
        self.assertRaises(FileModeError,
                          self.h5file.set_node_attr, '/test', 'test', 'bar')

    def test22_fileClosesNode(self):
        """Test node closing because of file closing."""

        node = self.h5file.create_group('/', 'test')

        self.h5file.close()
        self.assertRaises(ClosedNodeError, getattr, node, '_v_attrs')

    def test23_reopenFile(self):
        """Testing reopening a file and closing it several times."""

        self.h5file.create_array('/', 'test', [1, 2, 3])
        self.h5file.close()

        file1 = open_file(self.h5fname, "r")
        self.assertEqual(file1.open_count, 1)
        file2 = open_file(self.h5fname, "r")
        self.assertEqual(file1.open_count, 1)
        self.assertEqual(file2.open_count, 1)
        if common.verbose:
            print("(file1) open_count:", file1.open_count)
            print("(file1) test[1]:", file1.root.test[1])
        self.assertEqual(file1.root.test[1], 2)
        file1.close()
        self.assertEqual(file2.open_count, 1)
        if common.verbose:
            print("(file2) open_count:", file2.open_count)
            print("(file2) test[1]:", file2.root.test[1])
        self.assertEqual(file2.root.test[1], 2)
        file2.close()


class FlavorTestCase(common.TempFileMixin, common.PyTablesTestCase):

    """Test that setting, getting and changing the ``flavor`` attribute of a
    leaf works as expected."""

    array_data = numpy.arange(10)
    scalar_data = numpy.int32(10)

    def _reopen(self, mode='r'):
        super(FlavorTestCase, self)._reopen(mode)
        self.array = self.h5file.get_node('/array')
        self.scalar = self.h5file.get_node('/scalar')
        return True

    def setUp(self):
        super(FlavorTestCase, self).setUp()
        self.array = self.h5file.create_array('/', 'array', self.array_data)
        self.scalar = self.h5file.create_array('/', 'scalar', self.scalar_data)

    def tearDown(self):
        self.array = None
        super(FlavorTestCase, self).tearDown()

    def test00_invalid(self):
        """Setting an invalid flavor."""
        self.assertRaises(FlavorError, setattr, self.array, 'flavor', 'foo')

    def test01_readonly(self):
        """Setting a flavor in a read-only file."""
        self._reopen(mode='r')
        self.assertRaises(FileModeError,
                          setattr, self.array, 'flavor',
                          tables.flavor.internal_flavor)

    def test02_change(self):
        """Changing the flavor and reading data."""
        for flavor in all_flavors:
            self.array.flavor = flavor
            self.assertEqual(self.array.flavor, flavor)
            idata = array_of_flavor(self.array_data, flavor)
            odata = self.array[:]
            self.assertTrue(common.allequal(odata, idata, flavor))

    def test03_store(self):
        """Storing a changed flavor."""
        for flavor in all_flavors:
            self.array.flavor = flavor
            self.assertEqual(self.array.flavor, flavor)
            self._reopen(mode='r+')
            self.assertEqual(self.array.flavor, flavor)

    def test04_missing(self):
        """Reading a dataset of a missing flavor."""
        flavor = self.array.flavor  # default is internal
        self.array._v_attrs.FLAVOR = 'foobar'  # breaks flavor
        self._reopen(mode='r')
        idata = array_of_flavor(self.array_data, flavor)
        odata = self.assertWarns(FlavorWarning, self.array.read)
        self.assertTrue(common.allequal(odata, idata, flavor))

    def test05_delete(self):
        """Deleting the flavor of a dataset."""
        self.array.flavor = 'python'  # non-default
        self.assertEqual(self.array.flavor, 'python')
        self.assertEqual(self.array.attrs.FLAVOR, 'python')
        del self.array.flavor
        self.assertEqual(self.array.flavor, tables.flavor.internal_flavor)
        self.assertRaises(AttributeError, getattr, self.array.attrs, 'FLAVOR')

    def test06_copyDeleted(self):
        """Copying a node with a deleted flavor (see #100)."""
        snames = [node._v_name for node in [self.array, self.scalar]]
        dnames = ['%s_copy' % name for name in snames]
        for name in snames:
            node = self.h5file.get_node('/', name)
            del node.flavor
        # Check the copied flavors right after copying and after reopening.
        for fmode in ['r+', 'r']:
            self._reopen(fmode)
            for sname, dname in zip(snames, dnames):
                if fmode == 'r+':
                    snode = self.h5file.get_node('/', sname)
                    node = snode.copy('/', dname)
                elif fmode == 'r':
                    node = self.h5file.get_node('/', dname)
                self.assertEqual(node.flavor, tables.flavor.internal_flavor,
                                 "flavor of node ``%s`` is not internal: %r"
                                 % (node._v_pathname, node.flavor))

    def test07_restrict_flavors(self):
        # regression test for gh-163

        all_flavors = list(tables.flavor.all_flavors)
        alias_map = tables.flavor.alias_map.copy()
        converter_map = tables.flavor.converter_map.copy()
        identifier_map = tables.flavor.identifier_map.copy()
        description_map = tables.flavor.description_map.copy()

        try:
            tables.flavor.restrict_flavors(keep=[])
            self.assertTrue(len(tables.flavor.alias_map) < len(alias_map))
            self.assertTrue(len(
                tables.flavor.converter_map) < len(converter_map))
        finally:
            tables.flavor.all_flavors[:] = all_flavors[:]
            tables.flavor.alias_map.update(alias_map)
            tables.flavor.converter_map.update(converter_map)
            tables.flavor.identifier_map.update(identifier_map)
            tables.flavor.description_map.update(description_map)


class UnicodeFilename(common.PyTablesTestCase):
    unicode_prefix = u'para\u0140lel'

    def setUp(self):
        self.h5fname = tempfile.mktemp(prefix=self.unicode_prefix,
                                       suffix=".h5")
        self.h5file = tables.open_file(self.h5fname, "w")
        self.test = self.h5file.create_array('/', 'test', [1, 2])
        # So as to check the reading
        self.h5file.close()
        self.h5file = tables.open_file(self.h5fname, "r")

    def tearDown(self):
        # Remove the temporary file
        os.remove(self.h5fname)

    def test01(self):
        """Checking creating a filename with Unicode chars."""

        test = self.h5file.root.test
        if common.verbose:
            print("Filename:", self.h5fname)
            print("Array:", test[:])
            print("Should look like:", [1, 2])
        self.assertEqual(test[:], [1, 2], "Values does not match.")

    def test02(self):
        """Checking is_hdf5_file with a Unicode filename."""

        self.h5file.close()
        if common.verbose:
            print("Filename:", self.h5fname)
            print("is_hdf5_file?:", tables.is_hdf5_file(self.h5fname))
        self.assertTrue(tables.is_hdf5_file(self.h5fname))

    def test03(self):
        """Checking is_pytables_file with a Unicode filename."""

        self.h5file.close()
        if common.verbose:
            print("Filename:", self.h5fname)
            print("is_pytables_file?:", tables.is_pytables_file(self.h5fname))
        self.assertNotEqual(tables.is_pytables_file(self.h5fname), False)


class FilePropertyTestCase(common.PyTablesTestCase):
    def setUp(self):
        self.h5fname = tempfile.mktemp(".h5")
        self.h5file = None

    def tearDown(self):
        if self.h5file:
            self.h5file.close()

        if os.path.exists(self.h5fname):
            os.remove(self.h5fname)

    def test_get_filesize(self):
        data = numpy.zeros((2000, 2000))
        datasize = numpy.prod(data.shape) * data.dtype.itemsize

        self.h5file = open_file(self.h5fname, mode="w")
        self.h5file.create_array(self.h5file.root, 'array', data)
        h5_filesize = self.h5file.get_filesize()
        self.h5file.close()

        fs_filesize = os.stat(self.h5fname)[6]

        self.assertTrue(h5_filesize >= datasize)
        self.assertEqual(h5_filesize, fs_filesize)

    def test01_null_userblock_size(self):
        self.h5file = open_file(self.h5fname, mode="w")
        self.h5file.create_array(self.h5file.root, 'array', [1, 2])
        self.assertEqual(self.h5file.get_userblock_size(), 0)

    def test02_null_userblock_size(self):
        self.h5file = open_file(self.h5fname, mode="w")
        self.h5file.create_array(self.h5file.root, 'array', [1, 2])
        self.h5file.close()
        self.h5file = open_file(self.h5fname, mode="r")
        self.assertEqual(self.h5file.get_userblock_size(), 0)

    def test03_null_userblock_size(self):
        USER_BLOCK_SIZE = 0
        self.h5file = open_file(self.h5fname, mode="w",
                                user_block_size=USER_BLOCK_SIZE)
        self.h5file.create_array(self.h5file.root, 'array', [1, 2])
        self.assertEqual(self.h5file.get_userblock_size(), 0)

    def test01_userblock_size(self):
        USER_BLOCK_SIZE = 512
        self.h5file = open_file(self.h5fname, mode="w",
                                user_block_size=USER_BLOCK_SIZE)
        self.h5file.create_array(self.h5file.root, 'array', [1, 2])
        self.assertEqual(self.h5file.get_userblock_size(), USER_BLOCK_SIZE)

    def test02_userblock_size(self):
        USER_BLOCK_SIZE = 512
        self.h5file = open_file(self.h5fname, mode="w",
                                user_block_size=USER_BLOCK_SIZE)
        self.h5file.create_array(self.h5file.root, 'array', [1, 2])
        self.h5file.close()
        self.h5file = open_file(self.h5fname, mode="r")
        self.assertEqual(self.h5file.get_userblock_size(), USER_BLOCK_SIZE)

    def test_small_userblock_size(self):
        USER_BLOCK_SIZE = 12
        self.assertRaises(ValueError, open_file, self.h5fname, mode="w",
                          user_block_size=USER_BLOCK_SIZE)

    def test_invalid_userblock_size(self):
        USER_BLOCK_SIZE = 1025
        self.assertRaises(ValueError, open_file, self.h5fname, mode="w",
                          user_block_size=USER_BLOCK_SIZE)


# Test for reading a file that uses Blosc and created on a big-endian platform
class BloscBigEndian(common.PyTablesTestCase):

    def setUp(self):
        filename = self._testFilename("blosc_bigendian.h5")
        self.fileh = open_file(filename, "r")

    def tearDown(self):
        self.fileh.close()

    def test00_bigendian(self):
        """Checking compatibility with Blosc on big-endian machines."""

        # Check that we can read the contents without problems (nor warnings!)
        for dset_name in ('i1', 'i2', 'i4', 'i8'):
            a = numpy.arange(10, dtype=dset_name)
            dset = self.fileh.get_node('/'+dset_name)
            self.assertTrue(common.allequal(a, dset[:]),
                            "Error in big-endian data!")


# Case test for Blosc and subprocesses (via multiprocessing module)

# The worker function for the subprocess (needs to be here because Windows
# has problems pickling nested functions with the multiprocess module :-/)
def _worker(fn, qout=None):
    fp = tables.open_file(fn)
    if common.verbose:
        print("About to load: ", fn)
    rows = fp.root.table.where('(f0 < 10)')
    if common.verbose:
        print("Got the iterator, about to iterate")
    next(rows)
    if common.verbose:
        print("Succeeded in one iteration\n")
    fp.close()

    if qout is not None:
        qout.put("Done")


class BloscSubprocess(common.PyTablesTestCase):
    def test_multiprocess(self):
        # From: Yaroslav Halchenko <debian@onerussian.com>
        # Subject: Skip the unittest on kFreeBSD and Hurd -- locking seems to
        #         be N/A
        #
        #  on kfreebsd /dev/shm is N/A
        #  on Hurd -- inter-process semaphore locking is N/A
        import platform

        if platform.system().lower() in ('gnu', 'gnu/kfreebsd'):
            raise common.SkipTest("multiprocessing module is not supported "
                                  "on Hurd/kFreeBSD")

        # Create a relatively large table with Blosc level 9 (large blocks)
        fn = tempfile.mktemp(prefix="multiproc-blosc9-", suffix=".h5")
        size = int(3e5)
        sa = numpy.fromiter(((i, i**2, i//3)
                             for i in xrange(size)), 'i4,i8,f8')
        fp = open_file(fn, 'w')
        fp.create_table(fp.root, 'table', sa,
                        filters=Filters(complevel=9, complib="blosc"),
                        chunkshape=(size // 3,))
        fp.close()

        if common.verbose:
            print("**** Running from main process:")
        _worker(fn)

        if common.verbose:
            print("**** Running from subprocess:")

        try:
            qout = mp.Queue()
        except OSError:
            print("Permission denied due to /dev/shm settings")
        else:
            ps = mp.Process(target=_worker, args=(fn, qout,))
            ps.daemon = True
            ps.start()

            result = qout.get()
            if common.verbose:
                print(result)

        os.remove(fn)


class HDF5ErrorHandling(common.PyTablesTestCase):

    def setUp(self):
        self._old_policy = tables.HDF5ExtError.DEFAULT_H5_BACKTRACE_POLICY

    def tearDown(self):
        tables.HDF5ExtError.DEFAULT_H5_BACKTRACE_POLICY = self._old_policy

    def test_silence_messages(self):
        code = """
import tables
tables.silence_hdf5_messages(False)
tables.silence_hdf5_messages()
try:
    tables.open_file(r'%s')
except tables.HDF5ExtError, e:
    pass
"""

        fn = tempfile.mktemp(prefix="hdf5-error-handling-", suffix=".py")
        fp = open(fn, 'w')
        try:
            fp.write(code % fn)
            fp.close()

            p = subprocess.Popen([sys.executable, fn],
                                 stdout=subprocess.PIPE,
                                 stderr=subprocess.PIPE)
            (stdout, stderr) = p.communicate()

            self.assertFalse("HDF5-DIAG" in stderr.decode('ascii'))
        finally:
            os.remove(fn)

    def test_enable_messages(self):
        code = """
import tables
tables.silence_hdf5_messages()
tables.silence_hdf5_messages(False)
try:
    tables.open_file(r'%s')
except tables.HDF5ExtError as e:
    pass
"""

        fn = tempfile.mktemp(prefix="hdf5-error-handling-", suffix=".py")
        fp = open(fn, 'w')
        try:
            fp.write(code % fn)
            fp.close()

            p = subprocess.Popen([sys.executable, fn],
                                 stdout=subprocess.PIPE,
                                 stderr=subprocess.PIPE)
            (stdout, stderr) = p.communicate()

            self.assertTrue("HDF5-DIAG" in stderr.decode('ascii'))
        finally:
            os.remove(fn)

    def _raise_exterror(self):
        filename = tempfile.mktemp(".h5")
        open(filename, 'wb').close()

        try:
            f = tables.open_file(filename)
            f.close()
        finally:
            os.remove(filename)

    def test_h5_backtrace_quiet(self):
        tables.HDF5ExtError.DEFAULT_H5_BACKTRACE_POLICY = True

        try:
            self._raise_exterror()
        except tables.HDF5ExtError as e:
            self.assertFalse(e.h5backtrace is None)
        else:
            self.fail("HDF5ExtError exception not raised")

    def test_h5_backtrace_verbose(self):
        tables.HDF5ExtError.DEFAULT_H5_BACKTRACE_POLICY = "VERBOSE"

        try:
            self._raise_exterror()
        except tables.HDF5ExtError as e:
            self.assertFalse(e.h5backtrace is None)
            msg = str(e)
            self.assertTrue(e.h5backtrace[-1][-1] in msg)
        else:
            self.fail("HDF5ExtError exception not raised")

    def test_h5_backtrace_ignore(self):
        tables.HDF5ExtError.DEFAULT_H5_BACKTRACE_POLICY = False

        try:
            self._raise_exterror()
        except tables.HDF5ExtError as e:
            self.assertTrue(e.h5backtrace is None)
        else:
            self.fail("HDF5ExtError exception not raised")


class TestDescription(common.PyTablesTestCase):
    def test_isdescription_inheritance(self):
        # Regression test for gh-65
        class TestDescParent(IsDescription):
            c = Int32Col()

        class TestDesc(TestDescParent):
            pass

        self.assertTrue('c' in TestDesc.columns)

    def test_descr_from_dtype(self):
        t = numpy.dtype([('col1', 'int16'), ('col2', float)])
        descr, byteorder = descr_from_dtype(t)

        self.assertTrue('col1' in descr._v_colobjects)
        self.assertTrue('col2' in descr._v_colobjects)
        self.assertEqual(len(descr._v_colobjects), 2)
        self.assertTrue(isinstance(descr._v_colobjects['col1'], Col))
        self.assertTrue(isinstance(descr._v_colobjects['col2'], Col))
        self.assertEqual(descr._v_colobjects['col1'].dtype, numpy.int16)
        self.assertEqual(descr._v_colobjects['col2'].dtype, float)

    def test_descr_from_dtype_rich_dtype(self):
        header = [(('timestamp', 't'), 'u4'),
                  (('unit (cluster) id', 'unit'), 'u2')]
        t = numpy.dtype(header)

        descr, byteorder = descr_from_dtype(t)
        self.assertEqual(len(descr._v_names), 2)
        self.assertEqual(sorted(descr._v_names), ['t', 'unit'])

    def test_dtype_from_descr_is_description(self):
        # See gh-152
        class TestDescParent(IsDescription):
            col1 = Int16Col()
            col2 = FloatCol()

        dtype = numpy.dtype([('col1', 'int16'), ('col2', float)])
        t = dtype_from_descr(TestDescParent)

        self.assertEqual(t, dtype)

    def test_dtype_from_descr_is_description_instance(self):
        # See gh-152
        class TestDescParent(IsDescription):
            col1 = Int16Col()
            col2 = FloatCol()

        dtype = numpy.dtype([('col1', 'int16'), ('col2', float)])
        t = dtype_from_descr(TestDescParent())

        self.assertEqual(t, dtype)

    def test_dtype_from_descr_description_instance(self):
        # See gh-152
        class TestDescParent(IsDescription):
            col1 = Int16Col()
            col2 = FloatCol()

        dtype = numpy.dtype([('col1', 'int16'), ('col2', float)])
        desctiption = Description(TestDescParent().columns)
        t = dtype_from_descr(desctiption)

        self.assertEqual(t, dtype)

    def test_dtype_from_descr_dict(self):
        # See gh-152
        dtype = numpy.dtype([('col1', 'int16'), ('col2', float)])
        t = dtype_from_descr({'col1': Int16Col(), 'col2': FloatCol()})

        self.assertEqual(t, dtype)

    def test_dtype_from_descr_invalid_type(self):
        # See gh-152
        self.assertRaises(ValueError, dtype_from_descr, [])

    def test_dtype_from_descr_byteorder(self):
        # See gh-152
        class TestDescParent(IsDescription):
            col1 = Int16Col()
            col2 = FloatCol()

        t = dtype_from_descr(TestDescParent, byteorder='>')

        self.assertEqual(t['col1'].byteorder, '>')
        self.assertEqual(t['col2'].byteorder, '>')

    def test_str_names(self):
        # see gh-42
        d = {'name': tables.Int16Col()}
        descr = Description(d)
        self.assertEqual(sorted(descr._v_names), sorted(d.keys()))
        self.assertTrue(isinstance(descr._v_dtype, numpy.dtype))
        self.assertTrue(sorted(descr._v_dtype.fields.keys()),
                        sorted(d.keys()))

    if sys.version_info[0] < 3:
        def test_unicode_names(self):
            # see gh-42
            # the name used is a valid ASCII identifier passed as unicode
            # string
            d = {unicode('name'): tables.Int16Col()}
            descr = Description(d)
            self.assertEqual(sorted(descr._v_names), sorted(d.keys()))
            self.assertTrue(isinstance(descr._v_dtype, numpy.dtype))
            keys = []
            for key in d.keys():
                if isinstance(key, unicode):
                    keys.append(key.encode())
                else:
                    keys.append(key)
            self.assertTrue(sorted(descr._v_dtype.fields.keys()), sorted(keys))


class TestAtom(common.PyTablesTestCase):
    def test_atom_attributes01(self):
        shape = (10, 10)
        a = Float64Atom(shape=shape)

        self.assertEqual(a.dflt, 0.)
        self.assertEqual(a.dtype, numpy.dtype((numpy.float64, shape)))
        self.assertEqual(a.itemsize, a.dtype.base.itemsize)
        self.assertEqual(a.kind, 'float')
        self.assertEqual(a.ndim, len(shape))
        # self.assertEqual(a.recarrtype, )
        self.assertEqual(a.shape, shape)
        self.assertEqual(a.size, a.itemsize * numpy.prod(shape))
        self.assertEqual(a.type, 'float64')

    def test_atom_copy01(self):
        shape = (10, 10)
        a = Float64Atom(shape=shape)
        aa = a.copy()
        self.assertEqual(aa.shape, shape)

    def test_atom_copy02(self):
        dflt = 2.0
        a = Float64Atom(dflt=dflt)
        aa = a.copy()
        self.assertEqual(aa.dflt, dflt)

    def test_atom_copy_override(self):
        shape = (10, 10)
        dflt = 2.0
        a = Float64Atom(shape=shape, dflt=dflt)
        aa = a.copy(dflt=-dflt)
        self.assertEqual(aa.shape, shape)
        self.assertNotEqual(aa.dflt, dflt)
        self.assertEqual(aa.dflt, -dflt)


class TestCol(common.PyTablesTestCase):
    def test_col_copy01(self):
        shape = (10, 10)
        c = Float64Col(shape=shape)
        cc = c.copy()
        self.assertEqual(cc.shape, shape)

    def test_col_copy02(self):
        dflt = 2.0
        c = Float64Col(dflt=dflt)
        cc = c.copy()
        self.assertEqual(cc.dflt, dflt)

    def test_col_copy_override(self):
        shape = (10, 10)
        dflt = 2.0
        pos = 3
        c = Float64Col(shape=shape, dflt=dflt, pos=pos)
        cc = c.copy(pos=2)
        self.assertEqual(cc.shape, shape)
        self.assertEqual(cc.dflt, dflt)
        self.assertNotEqual(cc._v_pos, pos)
        self.assertEqual(cc._v_pos, 2)


class TestSysattrCompatibility(common.PyTablesTestCase):

    def test_open_python2(self):
        filename = self._testFilename("python2.h5")
        fileh = open_file(filename, "r")
        self.assertTrue(fileh.isopen)
        fileh.close()

    def test_open_python3(self):
        filename = self._testFilename("python2.h5")
        fileh = open_file(filename, "r")
        self.assertTrue(fileh.isopen)
        fileh.close()


#----------------------------------------------------------------------

def suite():
    theSuite = unittest.TestSuite()
    niter = 1
    blosc_avail = which_lib_version("blosc") is not None

    for i in range(niter):
        theSuite.addTest(unittest.makeSuite(OpenFileFailureTestCase))
        theSuite.addTest(unittest.makeSuite(NodeCacheOpenFile))
        theSuite.addTest(unittest.makeSuite(NoNodeCacheOpenFile))
        theSuite.addTest(unittest.makeSuite(DictNodeCacheOpenFile))
        theSuite.addTest(unittest.makeSuite(CheckFileTestCase))
        theSuite.addTest(unittest.makeSuite(ThreadingTestCase))
        theSuite.addTest(unittest.makeSuite(PythonAttrsTestCase))
        theSuite.addTest(unittest.makeSuite(StateTestCase))
        theSuite.addTest(unittest.makeSuite(FlavorTestCase))
        theSuite.addTest(unittest.makeSuite(FilePropertyTestCase))
        if blosc_avail:
            theSuite.addTest(unittest.makeSuite(BloscBigEndian))
        if multiprocessing_imported:
            theSuite.addTest(unittest.makeSuite(BloscSubprocess))
        theSuite.addTest(unittest.makeSuite(HDF5ErrorHandling))
        theSuite.addTest(unittest.makeSuite(TestDescription))
        theSuite.addTest(unittest.makeSuite(TestAtom))
        theSuite.addTest(unittest.makeSuite(TestCol))
        theSuite.addTest(unittest.makeSuite(TestSysattrCompatibility))

    return theSuite


if __name__ == '__main__':
    unittest.main(defaultTest='suite')

## Local Variables:
## mode: python
## End:<|MERGE_RESOLUTION|>--- conflicted
+++ resolved
@@ -350,19 +350,11 @@
         fileh.close()
 
     def test05b_removeGroupRecursively(self):
-<<<<<<< HEAD
         """Checking removing a group recursively and access to it
         immediately."""
 
         if common.verbose:
             print('\n', '-=' * 30)
-=======
-        """Checking removing a group recursively and access to it immediately
-        """
-
-        if common.verbose:
-            print '\n', '-=' * 30
->>>>>>> 8c25e34a
             print("Running %s.test05b_removeGroupRecursively..." %
                   self.__class__.__name__)
 

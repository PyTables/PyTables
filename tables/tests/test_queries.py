"""Test module for queries on datasets."""

import re
import sys
import warnings
import functools

import numpy as np

import tables as tb
from tables.tests import common


# Data parameters
# ---------------
row_period = 50
"""Maximum number of unique rows before they start cycling."""
md_shape = (2, 2)
"""Shape of multidimensional fields."""

_maxnvalue = row_period + np.prod(md_shape, dtype=tb.utils.SizeType) - 1
_strlen = int(np.log10(_maxnvalue-1)) + 1

str_format = '%%0%dd' % _strlen
"""Format of string values."""

small_blocksizes = (300, 60, 20, 5)
# small_blocksizes = (512, 128, 32, 4)   # for manual testing only
"""Sensible parameters for indexing with small blocksizes."""


# Type information
# ----------------
type_info = {
    'bool': (np.bool_, bool),
    'int8': (np.int8, int),
    'uint8': (np.uint8, int),
    'int16': (np.int16, int),
    'uint16': (np.uint16, int),
    'int32': (np.int32, int),
    'uint32': (np.uint32, int),
    'int64': (np.int64, int),
    'uint64': (np.uint64, int),
    'float32': (np.float32, float),
    'float64': (np.float64, float),
    'complex64': (np.complex64, complex),
    'complex128': (np.complex128, complex),
    'time32': (np.int32, int),
    'time64': (np.float64, float),
    'enum': (np.uint8, int),  # just for these tests
    'string': ('S%s' % _strlen, np.string_),  # just for these tests
}
"""NumPy and Numexpr type for each PyTables type that will be tested."""

# globals dict for eval()
func_info = {'log10': np.log10, 'log': np.log, 'exp': np.exp,
             'abs': np.abs, 'sqrt': np.sqrt,
             'sin': np.sin, 'cos': np.cos, 'tan': np.tan,
             'arcsin': np.arcsin, 'arccos': np.arccos, 'arctan': np.arctan}
"""functions and NumPy.ufunc() for each function that will be tested."""


if hasattr(np, 'float16'):
    type_info['float16'] = (np.float16, float)
# if hasattr(numpy, 'float96'):
#    type_info['float96'] = (np.float96, float)
# if hasattr(numpy, 'float128'):
#    type_info['float128'] = (np.float128, float)
# if hasattr(numpy, 'complex192'):
#    type_info['complex192'] = (np.complex192, complex)
# if hasattr(numpy, 'complex256'):
#    type_info['complex256'] = (np.complex256, complex)

sctype_from_type = {type_: info[0] for (type_, info) in type_info.items()}
"""Maps PyTables types to NumPy scalar types."""
nxtype_from_type = {type_: info[1] for (type_, info) in type_info.items()}
"""Maps PyTables types to Numexpr types."""

heavy_types = frozenset(['uint8', 'int16', 'uint16', 'float32', 'complex64'])
"""PyTables types to be tested only in heavy mode."""

enum = tb.Enum({'n%d' % i: i for i in range(_maxnvalue)})
"""Enumerated type to be used in tests."""


# Table description
# -----------------
def append_columns(classdict, shape=()):
    """Append a ``Col`` of each PyTables data type to the `classdict`.

    A column of a certain TYPE gets called ``c_TYPE``.  The number of
    added columns is returned.

    """
    heavy = common.heavy
    for (itype, type_) in enumerate(sorted(type_info)):
        if not heavy and type_ in heavy_types:
            continue  # skip heavy type in non-heavy mode
        colpos = itype + 1
        colname = 'c_%s' % type_
        if type_ == 'enum':
            base = tb.Atom.from_sctype(sctype_from_type[type_])
            col = tb.EnumCol(enum, enum(0), base, shape=shape, pos=colpos)
        else:
            sctype = sctype_from_type[type_]
            dtype = np.dtype((sctype, shape))
            col = tb.Col.from_dtype(dtype, pos=colpos)
        classdict[colname] = col
    ncols = colpos
    return ncols


def nested_description(classname, pos, shape=()):
    """Return a nested column description with all PyTables data types.

    A column of a certain TYPE gets called ``c_TYPE``.  The nested
    column will be placed in the position indicated by `pos`.

    """
    classdict = {}
    append_columns(classdict, shape=shape)
    classdict['_v_pos'] = pos
    return type(classname, (tb.IsDescription,), classdict)


def table_description(classname, nclassname, shape=()):
    """Return a table description for testing queries.

    The description consists of all PyTables data types, both in the
    top level and in the ``c_nested`` nested column.  A column of a
    certain TYPE gets called ``c_TYPE``.  An extra integer column
    ``c_extra`` is also provided.  If a `shape` is given, it will be
    used for all columns.  Finally, an extra indexed column
    ``c_idxextra`` is added as well in order to provide some basic
    tests for multi-index queries.

    """
    classdict = {}
    colpos = append_columns(classdict, shape)

    ndescr = nested_description(nclassname, colpos, shape=shape)
    classdict['c_nested'] = ndescr
    colpos += 1

    extracol = tb.IntCol(shape=shape, pos=colpos)
    classdict['c_extra'] = extracol
    colpos += 1

    idxextracol = tb.IntCol(shape=shape, pos=colpos)
    classdict['c_idxextra'] = idxextracol
    colpos += 1

    return type(classname, (tb.IsDescription,), classdict)


TableDescription = table_description(
    'TableDescription', 'NestedDescription')
"""Unidimensional table description for testing queries."""

MDTableDescription = table_description(
    'MDTableDescription', 'MDNestedDescription', shape=md_shape)
"""Multidimensional table description for testing queries."""


# Table data
# ----------
table_data = {}
"""Cached table data for a given shape and number of rows."""
# Data is cached because computing it row by row is quite slow.  Hop!


def fill_table(table, shape, nrows):
    """Fill the given `table` with `nrows` rows of data.

    Values in the i-th row (where 0 <= i < `row_period`) for a
    multidimensional field with M elements span from i to i + M-1.  For
    subsequent rows, values repeat cyclically.

    The same goes for the ``c_extra`` column, but values range from
    -`row_period`/2 to +`row_period`/2.

    """
    # Reuse already computed data if possible.
    tdata = table_data.get((shape, nrows))
    if tdata is not None:
        table.append(tdata)
        table.flush()
        return

    heavy = common.heavy
    size = int(np.prod(shape, dtype=tb.utils.SizeType))

    row, value = table.row, 0
    for nrow in range(nrows):
        data = np.arange(value, value + size).reshape(shape)
        for (type_, sctype) in sctype_from_type.items():
            if not heavy and type_ in heavy_types:
                continue  # skip heavy type in non-heavy mode
            colname = 'c_%s' % type_
            ncolname = 'c_nested/%s' % colname
            if type_ == 'bool':
                coldata = data > (row_period // 2)
            elif type_ == 'string':
                sdata = [str_format % x for x in range(value, value + size)]
                coldata = np.array(sdata, dtype=sctype).reshape(shape)
            else:
                coldata = np.asarray(data, dtype=sctype)
            row[ncolname] = row[colname] = coldata
            row['c_extra'] = data - (row_period // 2)
            row['c_idxextra'] = data - (row_period // 2)
        row.append()
        value += 1
        if value == row_period:
            value = 0
    table.flush()

    # Make computed data reusable.
    tdata = table.read()
    table_data[(shape, nrows)] = tdata


class SilentlySkipTest(common.unittest.SkipTest):
    pass


# Base test cases
# ---------------
class BaseTableQueryTestCase(common.TempFileMixin, common.PyTablesTestCase):
    """Base test case for querying tables.

    Sub-classes must define the following attributes:

    ``tableDescription``
        The description of the table to be created.
    ``shape``
        The shape of data fields in the table.
    ``nrows``
        The number of data rows to be generated for the table.

    Sub-classes may redefine the following attributes:

    ``indexed``
        Whether columns shall be indexed, if possible.  Default is not
        to index them.
    ``optlevel``
        The level of optimisation of column indexes.  Default is 0.

    """

    indexed = False
    optlevel = 0

    colNotIndexable_re = re.compile(r"\bcan not be indexed\b")
    condNotBoolean_re = re.compile(r"\bdoes not have a boolean type\b")

    def create_indexes(self, colname, ncolname, extracolname):
        if not self.indexed:
            return
        try:
            kind = self.kind
            common.verbosePrint(
                f"* Indexing ``{colname}`` columns. Type: {kind}.")
            for acolname in [colname, ncolname, extracolname]:
                acolumn = self.table.colinstances[acolname]
                acolumn.create_index(
                    kind=self.kind, optlevel=self.optlevel,
                    _blocksizes=small_blocksizes, _testmode=True)

        except TypeError as te:
            if self.colNotIndexable_re.search(str(te)):
                raise SilentlySkipTest(
                    "Columns of this type can not be indexed.")
            raise
        except NotImplementedError:
            raise SilentlySkipTest(
                "Indexing columns of this type is not supported yet.")

    def setUp(self):
        super().setUp()
        self.table = self.h5file.create_table(
            '/', 'test', self.tableDescription, expectedrows=self.nrows)
        fill_table(self.table, self.shape, self.nrows)


class ScalarTableMixin:
    tableDescription = TableDescription
    shape = ()


class MDTableMixin:
    tableDescription = MDTableDescription
    shape = md_shape


# Test cases on query data
# ------------------------
operators = [
    None, '~',
    '<', '<=', '==', '!=', '>=', '>',
    ('<', '<='), ('>', '>=')]
"""Comparison operators to check with different types."""
heavy_operators = frozenset(['~', '<=', '>=', '>', ('>', '>=')])
"""Comparison operators to be tested only in heavy mode."""
left_bound = row_period // 4
"""Operand of left side operator in comparisons with operator pairs."""
right_bound = row_period * 3 // 4
"""Operand of right side operator in comparisons with operator pairs."""
func_bound = 0.8  # must be <1 for trig functions to be able to fail
"""Operand of right side operator in comparisons with functions. """
extra_conditions = [
    '',                     # uses one index
    '& ((c_extra + 1) < 0)',  # uses one index
    '| (c_idxextra > 0)',   # uses two indexes
    '| ((c_idxextra > 0) | ((c_extra + 1) > 0))',  # can't use indexes
]
"""Extra conditions to append to comparison conditions."""


class TableDataTestCase(BaseTableQueryTestCase):
    """Base test case for querying table data.

    Automatically created test method names have the format
    ``test_XNNNN``, where ``NNNN`` is the zero-padded test number and
    ``X`` indicates whether the test belongs to the light (``l``) or
    heavy (``h``) set.

    """
    _testfmt_light = 'test_l%04d'
    _testfmt_heavy = 'test_h%04d'


def create_test_method(type_, op, extracond, func=None):
    sctype = sctype_from_type[type_]

    # Compute the value of bounds.
    condvars = {'bound': right_bound,
                'lbound': left_bound,
                'rbound': right_bound,
                'func_bound': func_bound}
    for (bname, bvalue) in condvars.items():
        if type_ == 'string':
            bvalue = str_format % bvalue
        bvalue = nxtype_from_type[type_](bvalue)
        condvars[bname] = bvalue

    # Compute the name of columns.
    colname = 'c_%s' % type_
    ncolname = 'c_nested/%s' % colname

    # Compute the query condition.
    if not op:  # as is
        cond = colname
    elif op == '~':  # unary
        cond = '~(%s)' % colname
    elif op == '<' and func is None:  # binary variable-constant
        cond = '{} {} {}'.format(colname, op, repr(condvars['bound']))
    elif isinstance(op, tuple):  # double binary variable-constant
        cond = ('(lbound %s %s) & (%s %s rbound)'
                % (op[0], colname, colname, op[1]))
    elif func is not None:
        cond = f'{func}({colname}) {op} func_bound'
    else:  # function or binary variable-variable
        cond = f'{colname} {op} bound'
    if extracond:
        cond = f'({cond}) {extracond}'

    def ignore_skipped(oldmethod):
        @functools.wraps(oldmethod)
        def newmethod(self, *args, **kwargs):
            self._verboseHeader()
            try:
                return oldmethod(self, *args, **kwargs)
            except SilentlySkipTest as se:
                if se.args:
                    msg = se.args[0]
                else:
                    msg = "<skipped>"
                common.verbosePrint("\nSkipped test: %s" % msg)
            finally:
                common.verbosePrint('')  # separator line between tests
        return newmethod

    @ignore_skipped
    def test_method(self):
        common.verbosePrint("* Condition is ``%s``." % cond)
        # Replace bitwise operators with their logical counterparts.
        pycond = cond
        for (ptop, pyop) in [('&', 'and'), ('|', 'or'), ('~', 'not')]:
            pycond = pycond.replace(ptop, pyop)
        pycond = compile(pycond, '<string>', 'eval')

        table = self.table
        self.create_indexes(colname, ncolname, 'c_idxextra')

        table_slice = dict(start=1, stop=table.nrows - 5, step=3)
        rownos, fvalues = None, None
        # Test that both simple and nested columns work as expected.
        # Knowing how the table is filled, results must be the same.
        for acolname in [colname, ncolname]:
            # First the reference Python version.
            pyrownos, pyfvalues, pyvars = [], [], condvars.copy()
            for row in table.iterrows(**table_slice):
                pyvars[colname] = row[acolname]
                pyvars['c_extra'] = row['c_extra']
                pyvars['c_idxextra'] = row['c_idxextra']
                try:
                    with warnings.catch_warnings():
                        warnings.filterwarnings(
                            'ignore',
                            'invalid value encountered in arc(cos|sin)',
                            RuntimeWarning)
                        isvalidrow = eval(pycond, func_info, pyvars)
                except TypeError:
                    raise SilentlySkipTest(
                        "The Python type does not support the operation.")
                if isvalidrow:
                    pyrownos.append(row.nrow)
                    pyfvalues.append(row[acolname])
            pyrownos = np.array(pyrownos)  # row numbers already sorted
            pyfvalues = np.array(pyfvalues, dtype=sctype)
            pyfvalues.sort()
            common.verbosePrint(f"* {len(pyrownos)} rows selected by Python "
                                f"from ``{acolname}``.")
            if rownos is None:
                rownos = pyrownos  # initialise reference results
                fvalues = pyfvalues
            else:
                self.assertTrue(np.all(pyrownos == rownos))  # check
                self.assertTrue(np.all(pyfvalues == fvalues))

            # Then the in-kernel or indexed version.
            ptvars = condvars.copy()
            ptvars[colname] = table.colinstances[acolname]
            ptvars['c_extra'] = table.colinstances['c_extra']
            ptvars['c_idxextra'] = table.colinstances['c_idxextra']
            try:
                isidxq = table.will_query_use_indexing(cond, ptvars)
                # Query twice to trigger possible query result caching.
                ptrownos = [table.get_where_list(cond, condvars, sort=True,
                                                 **table_slice)
                            for _ in range(2)]
                ptfvalues = [
                    table.read_where(cond, condvars, field=acolname,
                                     **table_slice)
                    for _ in range(2)
                ]
            except TypeError as te:
                if self.condNotBoolean_re.search(str(te)):
                    raise SilentlySkipTest("The condition is not boolean.")
                raise
            except NotImplementedError:
                raise SilentlySkipTest(
                    "The PyTables type does not support the operation.")
            for ptfvals in ptfvalues:  # row numbers already sorted
                ptfvals.sort()
            common.verbosePrint(f"* {len(ptrownos[0])} rows selected by "
                                f"PyTables from ``{acolname}``", nonl=True)
            common.verbosePrint(f"(indexing: {'yes' if isidxq else 'no'}).")
            self.assertTrue(np.all(ptrownos[0] == rownos))
            self.assertTrue(np.all(ptfvalues[0] == fvalues))
            # The following test possible caching of query results.
            self.assertTrue(np.all(ptrownos[0] == ptrownos[1]))
            self.assertTrue(np.all(ptfvalues[0] == ptfvalues[1]))

    test_method.__doc__ = "Testing ``%s``." % cond
    return test_method


def add_test_method(type_, op, extracond='', func=None):
    global testn
    # Decide to which set the test belongs.
    heavy = type_ in heavy_types or op in heavy_operators
    if heavy:
        testfmt = TableDataTestCase._testfmt_heavy
    else:
        testfmt = TableDataTestCase._testfmt_light
    tmethod = create_test_method(type_, op, extracond, func)
    # The test number is appended to the docstring to help
    # identify failing methods in non-verbose mode.
    tmethod.__name__ = testfmt % testn
    tmethod.__doc__ += testfmt % testn
    setattr(TableDataTestCase, tmethod.__name__, tmethod)
    testn += 1


# Create individual tests.  You may restrict which tests are generated
# by replacing the sequences in the ``for`` statements.  For instance:
testn = 0
for type_ in type_info:  # for type_ in ['string']:
    for op in operators:  # for op in ['!=']:
        for extracond in extra_conditions:  # for extracond in ['']:
            add_test_method(type_, op, extracond)

for type_ in ['float32', 'float64']:
    for func in func_info:  # i for func in ['log10']:
        for op in operators:
            add_test_method(type_, op, func=func)

# Base classes for non-indexed queries.
NX_BLOCK_SIZE1 = 128  # from ``interpreter.c`` in Numexpr
NX_BLOCK_SIZE2 = 8  # from ``interpreter.c`` in Numexpr


class SmallNITableMixin:
    nrows = row_period * 2
    assert NX_BLOCK_SIZE2 < nrows < NX_BLOCK_SIZE1
    assert nrows % NX_BLOCK_SIZE2 != 0  # to have some residual rows


class BigNITableMixin:
    nrows = row_period * 3
    assert nrows > NX_BLOCK_SIZE1 + NX_BLOCK_SIZE2
    assert nrows % NX_BLOCK_SIZE1 != 0
    assert nrows % NX_BLOCK_SIZE2 != 0  # to have some residual rows


# Parameters for non-indexed queries.
table_sizes = ['Small', 'Big']
heavy_table_sizes = frozenset(['Big'])
table_ndims = ['Scalar']  # to enable multidimensional testing, include 'MD'

# Non-indexed queries: ``[SB][SM]TDTestCase``, where:
#
# 1. S is for small and B is for big size table.
#    Sizes are listed in `table_sizes`.
# 2. S is for scalar and M for multidimensional columns.
#    Dimensionalities are listed in `table_ndims`.


def niclassdata():
    for size in table_sizes:
        heavy = size in heavy_table_sizes
        for ndim in table_ndims:
            classname = '{}{}TDTestCase'.format(size[0], ndim[0])
            cbasenames = ('%sNITableMixin' % size, '%sTableMixin' % ndim,
                          'TableDataTestCase')
            classdict = dict(heavy=heavy)
            yield (classname, cbasenames, classdict)


# Base classes for the different type index.
class UltraLightITableMixin:
    kind = "ultralight"


class LightITableMixin:
    kind = "light"


class MediumITableMixin:
    kind = "medium"


class FullITableMixin:
    kind = "full"

# Base classes for indexed queries.


class SmallSTableMixin:
    nrows = 50


class MediumSTableMixin:
    nrows = 100


class BigSTableMixin:
    nrows = 500


# Parameters for indexed queries.
ckinds = ['UltraLight', 'Light', 'Medium', 'Full']
itable_sizes = ['Small', 'Medium', 'Big']
heavy_itable_sizes = frozenset(['Medium', 'Big'])
itable_optvalues = [0, 1, 3, 7, 9]
heavy_itable_optvalues = frozenset([0, 1, 7, 9])

# Indexed queries: ``[SMB]I[ulmf]O[01379]TDTestCase``, where:
#
# 1. S is for small, M for medium and B for big size table.
#    Sizes are listed in `itable_sizes`.
# 2. U is for 'ultraLight', L for 'light', M for 'medium', F for 'Full' indexes
#    Index types are listed in `ckinds`.
# 3. 0 to 9 is the desired index optimization level.
#    Optimizations are listed in `itable_optvalues`.


def iclassdata():
    for ckind in ckinds:
        for size in itable_sizes:
            for optlevel in itable_optvalues:
                heavy = (optlevel in heavy_itable_optvalues
                         or size in heavy_itable_sizes)
                classname = '%sI%sO%dTDTestCase' % (
                    size[0], ckind[0], optlevel)
                cbasenames = ('%sSTableMixin' % size,
                              '%sITableMixin' % ckind,
                              'ScalarTableMixin',
                              'TableDataTestCase')
                classdict = dict(heavy=heavy, optlevel=optlevel, indexed=True)
                yield (classname, cbasenames, classdict)


# Create test classes.
for cdatafunc in [niclassdata, iclassdata]:
    for (cname, cbasenames, cdict) in cdatafunc():
        cbases = tuple(eval(cbase) for cbase in cbasenames)
        class_ = type(cname, cbases, cdict)
        exec('%s = class_' % cname)


# Test cases on query usage
# -------------------------
class BaseTableUsageTestCase(BaseTableQueryTestCase):
    nrows = row_period


_gvar = None
"""Use this when a global variable is needed."""


class ScalarTableUsageTestCase(ScalarTableMixin, BaseTableUsageTestCase):
    """Test case for query usage on scalar tables.

    This also tests for most usage errors and situations.

    """

    def test_empty_condition(self):
        """Using an empty condition."""

        self.assertRaises(SyntaxError, self.table.where, '')

    def test_syntax_error(self):
        """Using a condition with a syntax error."""

        self.assertRaises(SyntaxError, self.table.where, 'foo bar')

    def test_unsupported_object(self):
        """Using a condition with an unsupported object."""

<<<<<<< HEAD
        self.assertRaises(ValueError, self.table.where, '[]')
        self.assertRaises(TypeError, self.table.where, 'obj', {'obj': {}})
        self.assertRaises(ValueError, self.table.where, 'c_bool < []')
=======
        self.assertRaises(
            (TypeError, ValueError), self.table.where, '[]'
        )
        self.assertRaises(TypeError, self.table.where, 'obj', {'obj': {}})
        self.assertRaises(
            (TypeError, ValueError), self.table.where, 'c_bool < []'
        )
>>>>>>> f3817d76

    def test_unsupported_syntax(self):
        """Using a condition with unsupported syntax."""

<<<<<<< HEAD
        self.assertRaises(ValueError, self.table.where, 'c_bool[0]')
=======
        self.assertRaises(
            (TypeError, ValueError), self.table.where, 'c_bool[0]'
        )
>>>>>>> f3817d76
        self.assertRaises(TypeError, self.table.where, 'c_bool()')
        self.assertRaises(NameError, self.table.where, 'c_bool.__init__')

    def test_no_column(self):
        """Using a condition with no participating columns."""

        self.assertRaises(ValueError, self.table.where, 'True')

    def test_foreign_column(self):
        """Using a condition with a column from other table."""

        table2 = self.h5file.create_table('/', 'other', self.tableDescription)
        self.assertRaises(ValueError, self.table.where,
                          'c_int32_a + c_int32_b > 0',
                          {'c_int32_a': self.table.cols.c_int32,
                           'c_int32_b': table2.cols.c_int32})

    def test_unsupported_op(self):
        """Using a condition with unsupported operations on types."""

        NIE = NotImplementedError
        self.assertRaises(NIE, self.table.where, 'c_complex128 > 0j')
        self.assertRaises(NIE, self.table.where, 'c_string + b"a" > b"abc"')

    def test_not_boolean(self):
        """Using a non-boolean condition."""

        self.assertRaises(TypeError, self.table.where, 'c_int32')

    def test_nested_col(self):
        """Using a condition with nested columns."""

        self.assertRaises(TypeError, self.table.where, 'c_nested')

    def test_implicit_col(self):
        """Using implicit column names in conditions."""

        # If implicit columns didn't work, a ``NameError`` would be raised.
        self.assertRaises(TypeError, self.table.where, 'c_int32')
        # If overriding didn't work, no exception would be raised.
        self.assertRaises(TypeError, self.table.where,
                          'c_bool', {'c_bool': self.table.cols.c_int32})
        # External variables do not override implicit columns.

        def where_with_locals():
            c_int32 = self.table.cols.c_bool  # this wouldn't cause an error
            self.assertIsNotNone(c_int32)
            self.table.where('c_int32')
        self.assertRaises(TypeError, where_with_locals)

    def test_condition_vars(self):
        """Using condition variables in conditions."""

        # If condition variables didn't work, a ``NameError`` would be raised.
        self.assertRaises(NotImplementedError, self.table.where,
                          'c_string > bound', {'bound': 0})

        def where_with_locals():
            bound = 'foo'  # this wouldn't cause an error
            # silence pyflakes warnings
            self.assertIsInstance(bound, str)
            self.table.where('c_string > bound', {'bound': 0})
        self.assertRaises(NotImplementedError, where_with_locals)

        def where_with_globals():
            global _gvar
            _gvar = 'foo'  # this wouldn't cause an error
            # silence pyflakes warnings
            self.assertIsInstance(_gvar, str)
            try:
                self.table.where('c_string > _gvar', {'_gvar': 0})
            finally:
                del _gvar  # to keep global namespace clean
        self.assertRaises(NotImplementedError, where_with_globals)

    def test_scopes(self):
        """Looking up different scopes for variables."""

        # Make sure the variable is not implicit.
        self.assertRaises(NameError, self.table.where, 'col')

        # First scope: dictionary of condition variables.
        self.assertRaises(TypeError, self.table.where,
                          'col', {'col': self.table.cols.c_int32})

        # Second scope: local variables.
        def where_whith_locals():
            col = self.table.cols.c_int32
            self.assertIsNotNone(col)
            self.table.where('col')
        self.assertRaises(TypeError, where_whith_locals)

        # Third scope: global variables.
        def where_with_globals():
            global _gvar
            _gvar = self.table.cols.c_int32
            # silence pyflakes warnings
            self.assertIsNotNone(_gvar)
            try:
                self.table.where('_gvar')
            finally:
                del _gvar  # to keep global namespace clean

        self.assertRaises(TypeError, where_with_globals)


class MDTableUsageTestCase(MDTableMixin, BaseTableUsageTestCase):
    """Test case for query usage on multidimensional tables."""

    def test(self):
        """Using a condition on a multidimensional table."""

        # Easy: queries on multidimensional tables are not implemented yet!
        self.assertRaises(NotImplementedError, self.table.where, 'c_bool')


class IndexedTableUsage(ScalarTableMixin, BaseTableUsageTestCase):
    """Test case for query usage on indexed tables.

    Indexing could be used in more cases, but it is expected to kick in
    at least in the cases tested here.

    """
    nrows = 50
    indexed = True

    def setUp(self):
        super().setUp()
        self.table.cols.c_bool.create_index(_blocksizes=small_blocksizes)
        self.table.cols.c_int32.create_index(_blocksizes=small_blocksizes)
        self.will_query_use_indexing = self.table.will_query_use_indexing
        self.compileCondition = self.table._compile_condition
        self.requiredExprVars = self.table._required_expr_vars
        usable_idxs = set()
        for expr in self.idx_expr:
            idxvar = expr[0]
            if idxvar not in usable_idxs:
                usable_idxs.add(idxvar)
        self.usable_idxs = frozenset(usable_idxs)

    def test(self):
        for condition in self.conditions:
            c_usable_idxs = self.will_query_use_indexing(condition, {})
            self.assertEqual(c_usable_idxs, self.usable_idxs,
                             f"\nQuery with condition: ``{condition}``\n"
                             f"Computed usable indexes are: "
                             f"``{c_usable_idxs}``\nand should be: "
                             f"``{self.usable_idxs}``")
            condvars = self.requiredExprVars(condition, None)
            compiled = self.compileCondition(condition, condvars)
            c_idx_expr = compiled.index_expressions
            self.assertEqual(c_idx_expr, self.idx_expr,
                             f"\nWrong index expression in condition:\n"
                             f"``{condition}``\nCompiled index expression is:"
                             f"\n``{c_idx_expr}``\nand should be:\n"
                             f"``{self.idx_expr}``")
            c_str_expr = compiled.string_expression
            self.assertEqual(c_str_expr, self.str_expr,
                             f"\nWrong index operations in condition:\n"
                             f"``{condition}``\nComputed index operations are:"
                             f"\n``{c_str_expr}``\nand should be:\n"
                             f"``{self.str_expr}``")
            common.verbosePrint(
                f"* Query with condition ``{condition}`` will use variables "
                f"``{compiled.index_variables}`` for indexing.")


class IndexedTableUsage1(IndexedTableUsage):
    conditions = [
        '(c_int32 > 0)',
        '(c_int32 > 0) & (c_extra > 0)',
        '(c_int32 > 0) & ((~c_bool) | (c_extra > 0))',
        '(c_int32 > 0) & ((c_extra < 3) & (c_extra > 0))',
    ]
    idx_expr = [('c_int32', ('gt',), (0,))]
    str_expr = 'e0'


class IndexedTableUsage2(IndexedTableUsage):
    conditions = [
        '(c_int32 > 0) & (c_int32 < 5)',
        '(c_int32 > 0) & (c_int32 < 5) & (c_extra > 0)',
        '(c_int32 > 0) & (c_int32 < 5) & ((c_bool == True) | (c_extra > 0))',
        '(c_int32 > 0) & (c_int32 < 5) & ((c_extra > 0) | (c_bool == True))',
    ]
    idx_expr = [('c_int32', ('gt', 'lt'), (0, 5))]
    str_expr = 'e0'


class IndexedTableUsage3(IndexedTableUsage):
    conditions = [
        '(c_bool == True)',
        '(c_bool == True) & (c_extra > 0)',
        '(c_extra > 0) & (c_bool == True)',
        '((c_extra > 0) & (c_extra < 4)) & (c_bool == True)',
        '(c_bool == True) & ((c_extra > 0) & (c_extra < 4))',
    ]
    idx_expr = [('c_bool', ('eq',), (True,))]
    str_expr = 'e0'


class IndexedTableUsage4(IndexedTableUsage):
    conditions = [
        '((c_int32 > 0) & (c_bool == True)) & (c_extra > 0)',
        '((c_int32 > 0) & (c_bool == True)) & ((c_extra > 0)' +
        ' & (c_extra < 4))',
    ]
    idx_expr = [('c_int32', ('gt',), (0,)),
                ('c_bool', ('eq',), (True,)),
                ]
    str_expr = '(e0 & e1)'


class IndexedTableUsage5(IndexedTableUsage):
    conditions = [
        '(c_int32 >= 1) & (c_int32 < 2) & (c_bool == True)',
        '(c_int32 >= 1) & (c_int32 < 2) & (c_bool == True)' +
        ' & (c_extra > 0)',
    ]
    idx_expr = [('c_int32', ('ge', 'lt'), (1, 2)),
                ('c_bool', ('eq',), (True,)),
                ]
    str_expr = '(e0 & e1)'


class IndexedTableUsage6(IndexedTableUsage):
    conditions = [
        '(c_int32 >= 1) & (c_int32 < 2) & (c_int32 > 0) & (c_int32 < 5)',
        '(c_int32 >= 1) & (c_int32 < 2) & (c_int32 > 0) & (c_int32 < 5)' +
        ' & (c_extra > 0)',
    ]
    idx_expr = [('c_int32', ('ge', 'lt'), (1, 2)),
                ('c_int32', ('gt',), (0,)),
                ('c_int32', ('lt',), (5,)),
                ]
    str_expr = '((e0 & e1) & e2)'


class IndexedTableUsage7(IndexedTableUsage):
    conditions = [
        '(c_int32 >= 1) & (c_int32 < 2) & ((c_int32 > 0) & (c_int32 < 5))',
        '((c_int32 >= 1) & (c_int32 < 2)) & ((c_int32 > 0) & (c_int32 < 5))',
        '((c_int32 >= 1) & (c_int32 < 2)) & ((c_int32 > 0) & (c_int32 < 5))' +
        ' & (c_extra > 0)',
    ]
    idx_expr = [('c_int32', ('ge', 'lt'), (1, 2)),
                ('c_int32', ('gt', 'lt'), (0, 5)),
                ]
    str_expr = '(e0 & e1)'


class IndexedTableUsage8(IndexedTableUsage):
    conditions = [
        '(c_extra > 0) & ((c_int32 > 0) & (c_int32 < 5))',
    ]
    idx_expr = [('c_int32', ('gt', 'lt'), (0, 5)),
                ]
    str_expr = 'e0'


class IndexedTableUsage9(IndexedTableUsage):
    conditions = [
        '(c_extra > 0) & (c_int32 > 0) & (c_int32 < 5)',
        '((c_extra > 0) & (c_int32 > 0)) & (c_int32 < 5)',
        '(c_extra > 0) & (c_int32 > 0) & (c_int32 < 5) & (c_extra > 3)',
    ]
    idx_expr = [('c_int32', ('gt',), (0,)),
                ('c_int32', ('lt',), (5,))]
    str_expr = '(e0 & e1)'


class IndexedTableUsage10(IndexedTableUsage):
    conditions = [
        '(c_int32 < 5) & (c_extra > 0) & (c_bool == True)',
        '(c_int32 < 5) & (c_extra > 2) & c_bool',
        '(c_int32 < 5) & (c_bool == True) & (c_extra > 0) & (c_extra < 4)',
        '(c_int32 < 5) & (c_extra > 0) & (c_bool == True) & (c_extra < 4)',
    ]
    idx_expr = [('c_int32', ('lt',), (5,)),
                ('c_bool', ('eq',), (True,))]
    str_expr = '(e0 & e1)'


class IndexedTableUsage11(IndexedTableUsage):
    """Complex operations are not eligible for indexing."""

    conditions = [
        'sin(c_int32) > 0',
        '(c_int32 * 2.4) > 0',
        '(c_int32 + c_int32) > 0',
        'c_int32**2 > 0',
    ]
    idx_expr = []
    str_expr = ''


class IndexedTableUsage12(IndexedTableUsage):
    conditions = [
        '~c_bool',
        '~(c_bool)',
        '~c_bool & (c_extra > 0)',
        '~(c_bool) & (c_extra > 0)',
    ]
    idx_expr = [('c_bool', ('eq',), (False,))]
    str_expr = 'e0'


class IndexedTableUsage13(IndexedTableUsage):
    conditions = [
        '~(c_bool == True)',
        '~((c_bool == True))',
        '~(c_bool == True) & (c_extra > 0)',
        '~((c_bool == True)) & (c_extra > 0)',
    ]
    idx_expr = [('c_bool', ('eq',), (False,))]
    str_expr = 'e0'


class IndexedTableUsage14(IndexedTableUsage):
    conditions = [
        '~(c_int32 > 0)',
        '~((c_int32 > 0)) & (c_extra > 0)',
        '~(c_int32 > 0) & ((~c_bool) | (c_extra > 0))',
        '~(c_int32 > 0) & ((c_extra < 3) & (c_extra > 0))',
    ]
    idx_expr = [('c_int32', ('le',), (0,))]
    str_expr = 'e0'


class IndexedTableUsage15(IndexedTableUsage):
    conditions = [
        '(~(c_int32 > 0) | ~c_bool)',
        '(~(c_int32 > 0) | ~(c_bool)) & (c_extra > 0)',
        '(~(c_int32 > 0) | ~(c_bool == True)) & ((c_extra > 0)' +
        ' & (c_extra < 4))',
    ]
    idx_expr = [('c_int32', ('le',), (0,)),
                ('c_bool', ('eq',), (False,)),
                ]
    str_expr = '(e0 | e1)'


class IndexedTableUsage16(IndexedTableUsage):
    conditions = [
        '(~(c_int32 > 0) & ~(c_int32 < 2))',
        '(~(c_int32 > 0) & ~(c_int32 < 2)) & (c_extra > 0)',
        '(~(c_int32 > 0) & ~(c_int32 < 2)) & ((c_extra > 0)' +
        ' & (c_extra < 4))',
    ]
    idx_expr = [('c_int32', ('le',), (0,)),
                ('c_int32', ('ge',), (2,)),
                ]
    str_expr = '(e0 & e1)'


class IndexedTableUsage17(IndexedTableUsage):
    conditions = [
        '(~(c_int32 > 0) & ~(c_int32 < 2))',
        '(~(c_int32 > 0) & ~(c_int32 < 2)) & (c_extra > 0)',
        '(~(c_int32 > 0) & ~(c_int32 < 2)) & ((c_extra > 0)' +
        ' & (c_extra < 4))',
    ]
    idx_expr = [('c_int32', ('le',), (0,)),
                ('c_int32', ('ge',), (2,)),
                ]
    str_expr = '(e0 & e1)'

# Negations of complex conditions are not supported yet


class IndexedTableUsage18(IndexedTableUsage):
    conditions = [
        '~((c_int32 > 0) & (c_bool))',
        '~((c_int32 > 0) & (c_bool)) & (c_extra > 0)',
        '~((c_int32 > 0) & (c_bool)) & ((c_extra > 0)' +
        ' & (c_extra < 4))',
    ]
    idx_expr = []
    str_expr = ''


class IndexedTableUsage19(IndexedTableUsage):
    conditions = [
        '~((c_int32 > 0) & (c_bool)) & ((c_bool == False)' +
        ' & (c_extra < 4))',
    ]
    idx_expr = [('c_bool', ('eq',), (False,)),
                ]
    str_expr = 'e0'


class IndexedTableUsage20(IndexedTableUsage):
    conditions = [
        '((c_int32 > 0) & ~(c_bool))',
        '((c_int32 > 0) & ~(c_bool)) & (c_extra > 0)',
        '((c_int32 > 0) & ~(c_bool == True)) & ((c_extra > 0) & (c_extra < 4))'
    ]
    idx_expr = [
        ('c_int32', ('gt',), (0,)),
        ('c_bool', ('eq',), (False,)),
    ]
    str_expr = '(e0 & e1)'


class IndexedTableUsage21(IndexedTableUsage):
    conditions = [
        '(~(c_int32 > 0) & (c_bool))',
        '(~(c_int32 > 0) & (c_bool)) & (c_extra > 0)',
        '(~(c_int32 > 0) & (c_bool == True)) & ((c_extra > 0)' +
        ' & (c_extra < 4))',
    ]
    idx_expr = [('c_int32', ('le',), (0,)),
                ('c_bool', ('eq',), (True,)),
                ]
    str_expr = '(e0 & e1)'


class IndexedTableUsage22(IndexedTableUsage):
    conditions = [
        '~((c_int32 >= 1) & (c_int32 < 2)) & ~(c_bool == True)',
        '~(c_bool == True) & (c_extra > 0)',
        '~((c_int32 >= 1) & (c_int32 < 2)) & (~(c_bool == True)' +
        ' & (c_extra > 0))',
    ]
    idx_expr = [('c_bool', ('eq',), (False,)),
                ]
    str_expr = 'e0'


class IndexedTableUsage23(IndexedTableUsage):
    conditions = [
        'c_int32 != 1',
        'c_bool != False',
        '~(c_int32 != 1)',
        '~(c_bool != False)',
        '(c_int32 != 1) & (c_extra != 2)',
    ]
    idx_expr = []
    str_expr = ''


class IndexedTableUsage24(IndexedTableUsage):
    conditions = [
        'c_bool',
        'c_bool == True',
        'True == c_bool',
        '~(~c_bool)',
        '~~c_bool',
        '~~~~c_bool',
        '~(~c_bool) & (c_extra != 2)',
    ]
    idx_expr = [('c_bool', ('eq',), (True,)),
                ]
    str_expr = 'e0'


class IndexedTableUsage25(IndexedTableUsage):
    conditions = [
        '~c_bool',
        'c_bool == False',
        'False == c_bool',
        '~(c_bool)',
        '~((c_bool))',
        '~~~c_bool',
        '~~(~c_bool) & (c_extra != 2)',
    ]
    idx_expr = [
        ('c_bool', ('eq',), (False,)),
    ]
    str_expr = 'e0'


class IndexedTableUsage26(IndexedTableUsage):
    conditions = [
        'c_bool != True',
        'True != c_bool',
        'c_bool != False',
        'False != c_bool',
        ]
    idx_expr = []
    str_expr = ''


class IndexedTableUsage27(IndexedTableUsage):
    conditions = [
        '(c_int32 == 3) | c_bool | (c_int32 == 5)',
        '(((c_int32 == 3) | (c_bool == True)) | (c_int32 == 5))' +
        ' & (c_extra > 0)',
        ]
    idx_expr = [
        ('c_int32', ('eq',), (3,)),
        ('c_bool', ('eq',), (True,)),
        ('c_int32', ('eq',), (5,)),
    ]
    str_expr = '((e0 | e1) | e2)'


class IndexedTableUsage28(IndexedTableUsage):
    conditions = [
        '((c_int32 == 3) | c_bool) & (c_int32 == 5)',
        '(((c_int32 == 3) | (c_bool == True)) & (c_int32 == 5))' +
        ' & (c_extra > 0)',
        ]
    idx_expr = [
        ('c_int32', ('eq',), (3,)),
        ('c_bool', ('eq',), (True,)),
        ('c_int32', ('eq',), (5,)),
    ]
    str_expr = '((e0 | e1) & e2)'


class IndexedTableUsage29(IndexedTableUsage):
    conditions = [
        '(c_int32 == 3) | ((c_int32 == 4) & (c_int32 == 5))',
        '((c_int32 == 3) | ((c_int32 == 4) & (c_int32 == 5)))' +
        ' & (c_extra > 0)',
        ]
    idx_expr = [
        ('c_int32', ('eq',), (4,)),
        ('c_int32', ('eq',), (5,)),
        ('c_int32', ('eq',), (3,)),
    ]
    str_expr = '((e0 & e1) | e2)'


class IndexedTableUsage30(IndexedTableUsage):
    conditions = [
        '((c_int32 == 3) | (c_int32 == 4)) & (c_int32 == 5)',
        '((c_int32 == 3) | (c_int32 == 4)) & (c_int32 == 5)' +
        ' & (c_extra > 0)',
        ]
    idx_expr = [
        ('c_int32', ('eq',), (3,)),
        ('c_int32', ('eq',), (4,)),
        ('c_int32', ('eq',), (5,)),
    ]
    str_expr = '((e0 | e1) & e2)'


class IndexedTableUsage31(IndexedTableUsage):
    conditions = [
        '(c_extra > 0) & ((c_extra < 4) & (c_bool == True))',
        '(c_extra > 0) & ((c_bool == True) & (c_extra < 5))',
        '((c_int32 > 0) | (c_extra > 0)) & (c_bool == True)',
        ]
    idx_expr = [
        ('c_bool', ('eq',), (True,)),
    ]
    str_expr = 'e0'


class IndexedTableUsage32(IndexedTableUsage):
    conditions = [
        '(c_int32 < 5) & (c_extra > 0) & (c_bool == True) | (c_extra < 4)',
        ]
    idx_expr = []
    str_expr = ''


# Main part
# ---------
def suite():
    """Return a test suite consisting of all the test cases in the module."""

    testSuite = common.unittest.TestSuite()

    cdatafuncs = [niclassdata]  # non-indexing data tests
    cdatafuncs.append(iclassdata)  # indexing data tests

    heavy = common.heavy
    # Choose which tests to run in classes with autogenerated tests.
    if heavy:
        autoprefix = 'test'  # all tests
    else:
        autoprefix = 'test_l'  # only light tests

    niter = 1
    for i in range(niter):
        # Tests on query data.
        for cdatafunc in cdatafuncs:
            for cdata in cdatafunc():
                class_ = eval(cdata[0])
                if heavy or not class_.heavy:
                    suite_ = common.unittest.makeSuite(class_,
                                                       prefix=autoprefix)
                    testSuite.addTest(suite_)
        # Tests on query usage.
        testSuite.addTest(common.unittest.makeSuite(ScalarTableUsageTestCase))
        testSuite.addTest(common.unittest.makeSuite(MDTableUsageTestCase))
        testSuite.addTest(common.unittest.makeSuite(IndexedTableUsage1))
        testSuite.addTest(common.unittest.makeSuite(IndexedTableUsage2))
        testSuite.addTest(common.unittest.makeSuite(IndexedTableUsage3))
        testSuite.addTest(common.unittest.makeSuite(IndexedTableUsage4))
        testSuite.addTest(common.unittest.makeSuite(IndexedTableUsage5))
        testSuite.addTest(common.unittest.makeSuite(IndexedTableUsage6))
        testSuite.addTest(common.unittest.makeSuite(IndexedTableUsage7))
        testSuite.addTest(common.unittest.makeSuite(IndexedTableUsage8))
        testSuite.addTest(common.unittest.makeSuite(IndexedTableUsage9))
        testSuite.addTest(common.unittest.makeSuite(IndexedTableUsage10))
        testSuite.addTest(common.unittest.makeSuite(IndexedTableUsage11))
        testSuite.addTest(common.unittest.makeSuite(IndexedTableUsage12))
        testSuite.addTest(common.unittest.makeSuite(IndexedTableUsage13))
        testSuite.addTest(common.unittest.makeSuite(IndexedTableUsage14))
        testSuite.addTest(common.unittest.makeSuite(IndexedTableUsage15))
        testSuite.addTest(common.unittest.makeSuite(IndexedTableUsage16))
        testSuite.addTest(common.unittest.makeSuite(IndexedTableUsage17))
        testSuite.addTest(common.unittest.makeSuite(IndexedTableUsage18))
        testSuite.addTest(common.unittest.makeSuite(IndexedTableUsage19))
        testSuite.addTest(common.unittest.makeSuite(IndexedTableUsage20))
        testSuite.addTest(common.unittest.makeSuite(IndexedTableUsage21))
        testSuite.addTest(common.unittest.makeSuite(IndexedTableUsage22))
        testSuite.addTest(common.unittest.makeSuite(IndexedTableUsage23))
        testSuite.addTest(common.unittest.makeSuite(IndexedTableUsage24))
        testSuite.addTest(common.unittest.makeSuite(IndexedTableUsage25))
        testSuite.addTest(common.unittest.makeSuite(IndexedTableUsage26))
        testSuite.addTest(common.unittest.makeSuite(IndexedTableUsage27))
        testSuite.addTest(common.unittest.makeSuite(IndexedTableUsage28))
        testSuite.addTest(common.unittest.makeSuite(IndexedTableUsage29))
        testSuite.addTest(common.unittest.makeSuite(IndexedTableUsage30))
        testSuite.addTest(common.unittest.makeSuite(IndexedTableUsage31))
        testSuite.addTest(common.unittest.makeSuite(IndexedTableUsage32))

    return testSuite


if __name__ == '__main__':
    common.parse_argv(sys.argv)
    common.print_versions()
    common.unittest.main(defaultTest='suite')<|MERGE_RESOLUTION|>--- conflicted
+++ resolved
@@ -640,11 +640,6 @@
     def test_unsupported_object(self):
         """Using a condition with an unsupported object."""
 
-<<<<<<< HEAD
-        self.assertRaises(ValueError, self.table.where, '[]')
-        self.assertRaises(TypeError, self.table.where, 'obj', {'obj': {}})
-        self.assertRaises(ValueError, self.table.where, 'c_bool < []')
-=======
         self.assertRaises(
             (TypeError, ValueError), self.table.where, '[]'
         )
@@ -652,18 +647,13 @@
         self.assertRaises(
             (TypeError, ValueError), self.table.where, 'c_bool < []'
         )
->>>>>>> f3817d76
 
     def test_unsupported_syntax(self):
         """Using a condition with unsupported syntax."""
 
-<<<<<<< HEAD
-        self.assertRaises(ValueError, self.table.where, 'c_bool[0]')
-=======
         self.assertRaises(
             (TypeError, ValueError), self.table.where, 'c_bool[0]'
         )
->>>>>>> f3817d76
         self.assertRaises(TypeError, self.table.where, 'c_bool()')
         self.assertRaises(NameError, self.table.where, 'c_bool.__init__')
 

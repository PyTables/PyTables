--- conflicted
+++ resolved
@@ -4514,13 +4514,8 @@
 
         cinst1, cinst2 = table1.colinstances, table2.colinstances
         self.assertEqual(len(cinst1), len(cinst2))
-<<<<<<< HEAD
         for (cpathname, col1) in cinst1.items():
             self.assertTrue(cpathname in cinst2)
-=======
-        for (cpathname, col1) in six.iteritems(cinst1):
-            self.assertIn(cpathname, cinst2)
->>>>>>> b1129234
             col2 = cinst2[cpathname]
             self.assertIsInstance(col1, type(col2))
             if isinstance(col1, Column):
